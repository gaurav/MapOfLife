body {font-family: Arial, sans-serif; color: #141414; font-weight:700; }
/* Set up RightControl defaults */
<<<<<<< HEAD
.mol-Map-RightControl { margin-right: 5px; width: 290px; 
    -webkit-user-select: none;
    cursor:not-allowed; /*makes it even more obvious*/}
.mol-Map-RightControl .TOP{ position: relative; float: left; width: 100%; height: auto; margin-bottom: 5px; }
=======
.mol-Map-RightControl { margin-right: 5px; width: 290px; }
.mol-Map-RightControl .TOP { position: relative; float: left; width: 100%; height: auto; margin-bottom: 5px; }
>>>>>>> da420815
.mol-Map-RightControl .MIDDLE { position: relative; float: left; width: 100%; height: auto; margin-bottom: 5px; }
.mol-Map-RightControl .BOTTOM { position: relative; float: left; width: 100%; height: auto; margin-bottom: 5px; }

/* Set up CenterControl defaults */
.mol-Map-CenterTopControl { margin-right: -50px; width: 465px;  }
.mol-Map-CenterTopControl .TOP { position: relative; float: left; width: 100%; height: auto; margin-bottom: 5px; }
.mol-Map-CenterTopControl .MIDDLE { position: relative; float: left; width: 100%; height: auto; margin-bottom: 5px; }
.mol-Map-CenterTopControl .BOTTOM { position: relative; float: left; width: 100%; height: auto; margin-bottom: 5px; }

/* Set up LeftControl defaults */
.mol-Map-LeftBottomControl { margin-left: 5px; margin-bottom: 2px; width: 290px;  }
.mol-Map-LeftBottomControl .TOP { position: relative; float: left; width: 100%; height: auto; margin-bottom: 5px; }
.mol-Map-LeftBottomControl .MIDDLE { position: relative; float: left; width: 100%; height: auto; margin-bottom: 5px; }
.mol-Map-LeftBottomControl .BOTTOM { position: relative; float: left; width: 100%; height: auto; margin-bottom: 5px; }

.mol-Map-TopLeftControl {
    margin-top: 5px;
	width: 550px;
    height: auto;
    font-family: Arial, sans-serif;
    font-weight:700;
    color: #141414;
    font-size: 14px;
}
.mol-Map-TopLeftControl .TOP { position: relative; float: left; width: 100%; height: auto; margin-bottom: 5px; }
.mol-Map-TopLeftControl .MIDDLE { position: relative; float: left; width: 100%; height: auto; margin-bottom: 5px; }
.mol-Map-TopLeftControl .BOTTOM { position: relative; float: left; width: 100%; height: auto; margin-bottom: 5px; }


.mol-WidgetContainer {
    margin-top: -11px;
	width: 290px;
    float: right;
}
<|MERGE_RESOLUTION|>--- conflicted
+++ resolved
@@ -1,14 +1,7 @@
 body {font-family: Arial, sans-serif; color: #141414; font-weight:700; }
 /* Set up RightControl defaults */
-<<<<<<< HEAD
-.mol-Map-RightControl { margin-right: 5px; width: 290px; 
-    -webkit-user-select: none;
-    cursor:not-allowed; /*makes it even more obvious*/}
-.mol-Map-RightControl .TOP{ position: relative; float: left; width: 100%; height: auto; margin-bottom: 5px; }
-=======
 .mol-Map-RightControl { margin-right: 5px; width: 290px; }
 .mol-Map-RightControl .TOP { position: relative; float: left; width: 100%; height: auto; margin-bottom: 5px; }
->>>>>>> da420815
 .mol-Map-RightControl .MIDDLE { position: relative; float: left; width: 100%; height: auto; margin-bottom: 5px; }
 .mol-Map-RightControl .BOTTOM { position: relative; float: left; width: 100%; height: auto; margin-bottom: 5px; }
 
