#!/usr/bin/env python
#
# Copyright 2010 Andrew W. Hill, Aaron Steele
#
# Licensed under the Apache License, Version 2.0 (the "License");
# you may not use this file except in compliance with the License.
# You may obtain a copy of the License at
#
#     http://www.apache.org/licenses/LICENSE-2.0
#
# Unless required by applicable law or agreed to in writing, software
# distributed under the License is distributed on an "AS IS" BASIS,
# WITHOUT WARRANTIES OR CONDITIONS OF ANY KIND, either express or implied.
# See the License for the specific language governing permissions and
# limitations under the License.
#

from google.appengine.ext import webapp
import random
import math
from google.appengine.ext.webapp import template
from google.appengine.ext.webapp.util import run_wsgi_app
import os
from google.appengine.api import memcache as m, mail
import simplejson
import logging
from mol.db import MetaData, MultiPolygonIndex, OccurrenceIndex, MasterSearchIndex, MultiPolygon
from google.appengine.ext import db
import urllib
from google.appengine.api import apiproxy_stub, apiproxy_stub_map, urlfetch
from xml.etree import ElementTree as etree
import cStringIO, datetime, random
from google.appengine.api import images
import png

memcache = m.Client()

if 'SERVER_SOFTWARE' in os.environ:
    PROD = not os.environ['SERVER_SOFTWARE'].startswith('Development')
else:
    PROD = True

class ColPage(webapp.RequestHandler):
    def get(self):
        path = os.path.join(os.path.dirname(__file__), 'templates/coltest.html')
        self.response.out.write(template.render(path, {}))

class BaseHandler(webapp.RequestHandler):
    def render_template(self, f, template_args):
        path = os.path.join(os.path.dirname(__file__), "templates", f)
        self.response.out.write(template.render(path, template_args))

    def push_html(self, f):
        path = os.path.join(os.path.dirname(__file__), "html", f)
        self.response.out.write(open(path, 'r').read())

class PeoplePage(BaseHandler):
    def get(self):
        self.push_html('people.html')

class TechPage(BaseHandler):
    def get(self):
        self.push_html('tech.html')

class BlogPage(BaseHandler):
    def get(self):
        self.push_html('blog.html')

class DemoPage(BaseHandler):
    def get(self):
        self.push_html('demo.html')

class AboutPage(BaseHandler):
    def get(self):
        self.push_html('about.html')

class MainPage(BaseHandler):
    def get(self):
        self.push_html('home.html')

''' For testing... '''
class MapPage(BaseHandler):
    def get(self):
        self.render_template('map-index-template.html', {'prod': PROD, 'r': random.random()})
        #self.push_html('map.html');
class LayerWidget(BaseHandler):
    def get(self):
        self.push_html('layer.widget.html')
''' For testing... '''

class AdminFlushMemcacheHandler(BaseHandler):
    def get(self):
        if not memcache.flush_all():
            self.response.out.write('Memcache failed to flush')
        else:
            self.response.out.write('Memcache flushed')

class GitHubPostReceiveHooksHandler(BaseHandler):

    # Add your email address here if you want push notifications:
    SEND_LIST = ['eightysteele@gmail.com', 'tuco@berkeley.edu']

    def post(self):
        payload = self.request.get('payload')
        json = simplejson.loads(payload)
        title = '[%s] New GitHub activity - GIT push' % json['repository']['name']
        body = 'The following commits were just pushed:\n\n'
        for c in json['commits']:
            body += '%s\n' % c['message']
            body += '%s (author)\n' % c['author']['name']
            body += '%s\n' % c['timestamp']
            body += '%s\n\n' % c['url']
        logging.info(body)
        mail.send_mail(sender="Map of Life <admin@mol-lab.appspotmail.com>",
              to=', '.join(self.SEND_LIST),
              subject=title,
              body=body)

class SearchHandler(BaseHandler):
    """Handler for the search UI."""
    def get(self):
        self.push_html("search.html")

class RangeMapHandler(BaseHandler):
    """Handler for the search UI."""
    def get(self):
        self.push_html("range_maps.html")

class LatestHandler(BaseHandler):
    """Handler for the search UI."""
    def get(self):
        self.redirect('http://biodiversity.colorado.edu/sandiego')


class William(BaseHandler):

    def xmltojson(self):
        coords = []
        n = 0
        while n<1000:
            x = random.randint(-1800,1800)
            y = random.randint(-900,900)
            c = random.randint(10,10000)
            coords.append({
                "coordinates": {
                    "decimalLongitude": float(x)/10,
                    "decimalLatitude": float(y)/10,
                    "coordinateUncertaintyInMeters": float(c)/10
                    }
                });
            n+=1

        return coords
    def get(self):
        self.post()
    def post(self):
        query = {'layerName': 'Puma concolor'}
        self.gbifjson = self.xmltojson()
        self.response.headers['Content-Type'] = "application/json"
        self.response.out.write(simplejson.dumps(self.gbifjson))

class Andrew(BaseHandler):
    def get(self):
        self.post()
    def post(self):
        m.flush_all()
        self.response.out.write("<p>Andrew says %s</p>" % 'hi')

class MetadataLoader(BaseHandler):
    # TODO: Probably no longer needed - prefer EntityLoader to do this all at once.
    """ Loads metadata from scripts in /utilities/metadata.
        Example:
        ./iucnranges.py -d /Users/tuco/Data/MoL/mol-data/range/shp/animalia/species/ -u http://tuco.mol-lab.appspot.com/metadataloader -k Metadata
    """
    def post(self):
        payload = self.request.get('payload')
        key_name = self.request.get('key_name')
        parent_key_name = self.request.get('parent_key_name')
        parent_kind = self.request.get('parent_kind')
        if not parent_key_name or not parent_kind:
            MetaData(
                key=db.Key.from_path('MetaData', key_name),
                object=payload).put()
        else:
            MetaData(
                key=db.Key.from_path(
                    parent_kind,
                    parent_key_name,
                    'MetaData',
                    key_name),
                object=payload).put()

class EntityLoader(BaseHandler):
    """ Loads MultiPolygons, MultiPolygonIndexes, MasterSearchIndexes, and Metdata from scripts in /utilities/metadata.
        Example:
        ./jetzranges.py -d /mol-data/range/jetz/animalia/species/ -u http://tuco.mol-lab.appspot.com/entityloader
    """
    def post(self):
        mdpayload = self.request.get('mdpayload')
        name=self.request.get('name')
        subname=self.request.get('subname')
        source=self.request.get('source')
        info=self.request.get('info')
        category=self.request.get('category')
        key_name = self.request.get('key_name')
        parent_key_name = self.request.get('parent_key_name')
        term = self.request.get('term').lower()

        """Publish the MultiPolygon entity, the parent to remainder of the entities to load."""
        newkey = MultiPolygon(
            key=db.Key.from_path('MultiPolygon', key_name),
            name=name,
            subname=subname,
            source=source,
            info=info,
            category=category
            ).put()
<<<<<<< HEAD
        """Publish the MetaData entity for the layer."""
        MetaData(
                 key=db.Key.from_path(
                 'MultiPolygon',
                 parent_key_name,
                 'MetaData',
                 key_name),
                 object=mdpayload
                 ).put()
        """ Publish the MasterSearchIndex entity for the layer, including the full
            term and combinations of its tokens."""
        tokenlist = uniquify(multitokenize(term,' '))
        tokencount = term.split(' ').__len__()
        for token in tokenlist:
            rank=int(100*token.split(' ').__len__()/tokencount)
            if token == term.split(' ')[0]:
                rank=50
            MasterSearchIndex( term=token, 
                               parent = newkey, 
                               rank=rank).put()
        # TODO: Are MultiPolygonIndexes still needed? They were the same as MasterSearchIndexes
#        MultiPolygonIndex( term=term,
#                           parent = newkey, 
#                           rank=90).put()
=======
        self.response.out.write(newkey.name())
        # MetaData(
        #          key=db.Key.from_path(
        #          'MultiPolygon',
        #          parent_key_name,
        #          'MetaData',
        #          key_name),
        #          object=mdpayload
        #          ).put()
        # MultiPolygonIndex( term=mpiterm, 
        #                    parent = newkey, 
        #                    rank=mpirank).put()
        # MasterSearchIndex( term=msiterm, 
        #                    parent = newkey, 
        #                    rank=msirank).put()
>>>>>>> 0171694c

class TaxonMasterSearchIndexLoader(BaseHandler):
    # TODO: Probably no longer needed - prefer EntityLoader to do this all at once.
    """ Loads MultiPolygonIndexes and MasterSearchIndexes for taxon names from scripts in /utilities/metadata.
        Example:
        ./jetzranges.py -c loadindexes -d /mol-data/range/jetz/animalia/species/ -u http://tuco.mol-lab.appspot.com/taxonmastersearchindexloader
    """
    def post(self):
        key_name = self.request.get('key_name')
        taxon = self.request.get('taxon')
        parentkey=db.Key.from_path('MultiPolygon', key_name)
        nomials = taxon.split(' ')
        i=0
        for term in nomials:
            i+=1
            termrank=int(66/i)
            MultiPolygonIndex( term=term, 
                               parent = parentkey, 
                               rank=termrank
                               ).put()
            MasterSearchIndex( term=term, 
                               parent = parentkey, 
                               rank=termrank
                               ).put()

class TestDataLoader(BaseHandler):
    """Loads test data for use in a local instance of the datastore."""
    def get(self):
        term = "Struthio camelus"
        newkey = MultiPolygon(key=db.Key.from_path('MultiPolygon','range/jetz/animalia/species/struthio_camelus'),
                           category="range", 
                           info='{"extentNorthWest": "59.666250466,-135.365310669", "proj": "EPSG:900913", "extentSouthEast": "-53.106193543,-34.790122986"}', 
                           name=term, 
                           source="Jetz", 
                           subname="Jetz Test Range Map").put()
        # rhea pennata Jetz Range Map
        tokenlist = uniquify(multitokenize(term.lower(),' '))
        tokencount = term.split(' ').__len__()
        for token in tokenlist:
            rank=int(100*token.split(' ').__len__()/tokencount)
            if token == term.split(' ')[0]:
                rank=50
            MasterSearchIndex( term=token, 
                               parent = newkey, 
                               rank=rank).put()
    
#        # parent entity for puma concolor IUCN Range Map
#        newkey = MultiPolygon(
#                              key=db.Key.from_path('MultiPolygon','range/mol/animalia/species/puma_concolor'),
#                              category="range",
#                              info='{"extentNorthWest": "59.666250466,-135.365310669", "proj": "EPSG:900913", "extentSouthEast": "-53.106193543,-34.790122986"}', 
#                              name="Puma concolor", 
#                              source="IUCN", 
#                              subname="IUCN Range Map").put()
#        MultiPolygonIndex( term="puma concolor", 
#                           parent = newkey, 
#                           rank=1).put()
#        # puma concolor MoL Range Map
#        MasterSearchIndex( term="puma concolor", 
#                           parent = newkey, 
#                           rank=1).put()
#        
#        # parent entity for puma concolor WDPA Bioinventory Map
#        newkey = MultiPolygon(key=db.Key.from_path('MultiPolygon', 'pa-group/wdpa-group/MA133'),
#                           category="pa", 
#                           info=None, 
#                           name="Puma concolor", 
#                           source="WDPA", 
#                           subname="WDPA Bioinventory").put()
#        # puma concolor WDPA Bioinventory Map
#        MasterSearchIndex( term="puma concolor", 
#                           parent = newkey, 
#                           rank=2).put()
#        # parent entity for puma concolor WWF Ecoregion Map
#        newkey = MultiPolygon(key=db.Key.from_path('MultiPolygon', 'ecoregion-group/wwf/14766'),
#                           category="ecoregion", 
#                           info='{"description": "WildFinder database species-ecoregion dataset", "family": "Felidae", "species": "Puma concolor", "order": "Carnivora", "genus": "Puma", "class": "Mammalia"}', 
#                           name="Puma concolor", 
#                           source="WWF", 
#                           subname="WWF Ecoregion Set").put()
#        # puma concolor WWF Ecoregion Map
#        MasterSearchIndex( term="puma concolor", 
#                           parent = newkey, 
#                           rank=3).put()
    
class TestDataInfo(BaseHandler):
    """Shows content of an Entity's info property."""
    def get(self):
        e = self.request.get('e')
        entities = e.split(',')
        for ent in entities:
            key = db.Key(encoded=ent)
            entity = db.get(key)
            self.response.out.write(entity.info)

def multitokenize(term, separator):
    """ Return a list of all combinations of tokens separated by separator in a term."""
    termlist=[]
    tokenlist = term.split(separator)
    listcount = tokenlist.__len__()
    combos = int(math.pow(2,tokenlist.__len__())-1)
    for n in range(1,combos+1):
        newterm=''
        for i in range(listcount):
            if (n>>i)%2==1:
                newterm='%s %s' % (newterm, tokenlist[i])
        termlist.append(newterm.lstrip())
    return termlist

def uniquify(seq):
    """ Return a list of the distinct values in a list. Does not preserver order."""
    keys = {} 
    for e in seq: 
        keys[e] = 1 
    return keys.keys()

application = webapp.WSGIApplication(
         [('/', MainPage),
          ('/latest', LatestHandler),
          ('/andrew', Andrew),
          ('/william', William),
          ('/about', AboutPage),
          ('/tech', TechPage),
          ('/demo', DemoPage),
          ('/blog', BlogPage),
          ('/people', PeoplePage),
          ('/search', SearchHandler),
          ('/layerwidget', LayerWidget),
          ('/map/.*', RangeMapHandler),
          ('/map', RangeMapHandler),
          ('/metadataloader', MetadataLoader),
          ('/taxonmastersearchindexloader', TaxonMasterSearchIndexLoader),
          ('/entityloader', EntityLoader),
          ('/testdataloader', TestDataLoader),
          ('/testdatainfo', TestDataInfo),
          ('/playground/col', ColPage),
          ('/sandbox', MapPage),
          ('/sandbox/.*', MapPage),
          ('/admin/sandbox/.*', MapPage),
          ('/admin/flush-memcache', AdminFlushMemcacheHandler),
          ('/hooks/post-commit', GitHubPostReceiveHooksHandler), ],
         debug=True)

def main():
    run_wsgi_app(application)

if __name__ == "__main__":
    main()<|MERGE_RESOLUTION|>--- conflicted
+++ resolved
@@ -191,7 +191,7 @@
                 object=payload).put()
 
 class EntityLoader(BaseHandler):
-    """ Loads MultiPolygons, MultiPolygonIndexes, MasterSearchIndexes, and Metdata from scripts in /utilities/metadata.
+    """ Loads MultiPolygons, MasterSearchIndexes, and Metadata from scripts in /utilities/metadata.
         Example:
         ./jetzranges.py -d /mol-data/range/jetz/animalia/species/ -u http://tuco.mol-lab.appspot.com/entityloader
     """
@@ -215,7 +215,6 @@
             info=info,
             category=category
             ).put()
-<<<<<<< HEAD
         """Publish the MetaData entity for the layer."""
         MetaData(
                  key=db.Key.from_path(
@@ -240,23 +239,6 @@
 #        MultiPolygonIndex( term=term,
 #                           parent = newkey, 
 #                           rank=90).put()
-=======
-        self.response.out.write(newkey.name())
-        # MetaData(
-        #          key=db.Key.from_path(
-        #          'MultiPolygon',
-        #          parent_key_name,
-        #          'MetaData',
-        #          key_name),
-        #          object=mdpayload
-        #          ).put()
-        # MultiPolygonIndex( term=mpiterm, 
-        #                    parent = newkey, 
-        #                    rank=mpirank).put()
-        # MasterSearchIndex( term=msiterm, 
-        #                    parent = newkey, 
-        #                    rank=msirank).put()
->>>>>>> 0171694c
 
 class TaxonMasterSearchIndexLoader(BaseHandler):
     # TODO: Probably no longer needed - prefer EntityLoader to do this all at once.
