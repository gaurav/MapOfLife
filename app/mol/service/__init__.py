--- conflicted
+++ resolved
@@ -154,12 +154,7 @@
         try:
             result = rpc.get_result() 
             if result.status_code == 200:
-<<<<<<< HEAD
-                # TODO: Convert XML to JSON format.
-                return self.getprofile(result.content)
-=======
                 return result.content
->>>>>>> c1789b48
         except (urlfetch.DownloadError), e:
             logging.error('GBIF request: %s (%s)' % (rpc, str(e)))
             #self.error(404) 
