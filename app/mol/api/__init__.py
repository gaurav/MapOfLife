#!/usr/bin/env python
#
# Copyright 2010 Map Of Life
#
# Licensed under the Apache License, Version 2.0 (the "License");
# you may not use this file except in compliance with the License.
# You may obtain a copy of the License at
#
#     http://www.apache.org/licenses/LICENSE-2.0
#
# Unless required by applicable law or agreed to in writing, software
# distributed under the License is distributed on an "AS IS" BASIS,
# WITHOUT WARRANTIES OR CONDITIONS OF ANY KIND, either express or implied.
# See the License for the specific language governing permissions and
# limitations under the License.
#
from django.utils import simplejson
from google.appengine.api.datastore_errors import BadKeyError, BadArgumentError
from google.appengine.ext import webapp, db
from google.appengine.ext.db import KindError
from google.appengine.ext.webapp import template
from google.appengine.ext.webapp.util import run_wsgi_app
from gviz import gviz_api
from mol.db import Species, SpeciesIndex, TileSetIndex, Tile
from mol.services import TileService, LayerService
import logging
import os
import pickle
import time
import datetime
import wsgiref.util
from google.appengine.api.memcache import Client
from google.appengine.api import urlfetch

memcache = Client()

HTTP_STATUS_CODE_NOT_FOUND = 404
HTTP_STATUS_CODE_FORBIDDEN = 403
HTTP_STATUS_CODE_BAD_REQUEST = 400

class FindID(webapp.RequestHandler):
    def get(self, a, id):
        q = SpeciesIndex.all(keys_only=True).filter("authorityName =", a).filter("authorityIdentifier =", id)
        d = q.fetch(limit=2)
        if len(d) == 2:
            return "multiple matches"
        elif len(d)==0:
            return 400
        else:
            k = d[0]
            self.response.out.write(str(k.name()))
            

class Taxonomy(webapp.RequestHandler):

    def methods(self):
        out = {"methods":{
            "search": "provide a name string to search for",
            "rank": "indicate the name rank to search in, default genus species",
            "key": "provide the known key for a taxon 'animalia/rank/binomial'",
            "callback": "crossdomain callback name",
            "limit": "number of records to return",
            "offset": "number of records to skip, for paging",
            }
           }
        return out

    def fromKey(self, k):
        results = []
        start = time.time()
        key = db.Key.from_path('Species', k.lower())
        ent = Species.get(key)
        ele = k.split("/")
        e = {
             "rank": str(ele[-2]),
             "name": str(ele[-1]).replace("_", " "),
             "classification": simplejson.loads(ent.classification),
             "authority": simplejson.loads(ent.authority),
             "names": simplejson.loads(ent.names) #.replace('\\','')
            }
        results.append(e)
        t = int(1000 * (time.time() - start)) / 1000.0
        out = {"time":t, "items":results}
        return out

    def fromQuery(self, r, s, of, n):
        start = time.time()
        results = []
        orderOn = r if r is not None else "genus"
        memk = "%s/%s/%s/%s" % (r, s, of, n)
        d = memcache.get(memk)
        if d is None:
            if r is None:
                #q = SpeciesIndex.gql("WHERE names = :1 ORDER BY %s" % orderOn, s.lower())
                q = SpeciesIndex.all(keys_only=True).filter("names =", s.lower()).order(orderOn)
            else:
                q = SpeciesIndex.all(keys_only=True).filter("%s =" % rank, s.lower()).order(orderOn)
            d = q.fetch(limit=n, offset=of)
        memcache.set(memk, d, 3000)
        ct = 0
        for key in d:
            ct += 1
            #ent = Species.get(key.parent())
            ent = db.get(key.parent())
            logging.error(ent.classification)
            p = key.id_or_name().split('/')
            e = {
                 "rank": str(p[-2]),
                 "name": str(p[-1]).replace("_", " "),
                 "classification": simplejson.loads(ent.classification),
                 "authority": ent.authority,
                 "names": simplejson.loads(ent.names) #.('\\','')
                }
            logging.info('ent.NAMES ' + ent.names)
            logging.info('e.NAMES ' + str(e['names']))
            results.append(e)
        t = int(1000 * (time.time() - start)) / 1000.0
        out = {"time":t, "items":results, "offset":of, "limit":n}
        return out

    def get(self):
        self.post()

    def handle_data_source_request(self):
        tq = self.request.get('tq')
        params = simplejson.loads(tq)
        limit = params.get('limit')
        offset = params.get('offset')
        gql = params.get('gql')
        rank = params.get('rank', None)
        key = params.get('key', None)

        # Gets the data for the request:
        if key:
            out = self.fromKey(key)
        elif gql is not None:
            out = self.fromQuery(rank, gql, offset, limit)
        data = out.get('items')
        #data = simplejson.loads("""[{"authority": "COL", "classification": {"kingdom": "animalia", "superfamily": null, "family": "pomacentridae", "author": "Gill, 1862", "class": "actinopterygii", "infraspecies": null, "phylum": "chordata", "genus": "abudefduf", "order": "perciformes", "species": "concolor"}, "name": "abudefduf concolor", "rank": "species", "names": [{"source": "COL", "type": "common name", "name": "Tono", "language": "Spanish", "author": null}, {"source": "COL", "type": "common name", "name": "Petaca rebozada", "language": "Spanish", "author": null}, {"source": "COL", "type": "common name", "name": "Petaca", "language": "Spanish", "author": null}, {"source": "COL", "type": "common name", "name": "M\u00f8rk sergentfisk", "language": "Danish", "author": null}, {"source": "COL", "type": "common name", "name": "Night sergeant", "language": "English", "author": null}, {"source": "COL", "type": "common name", "name": "Dusky seargent", "language": "English", "author": null}, {"source": "COL", "type": "common name", "name": "Chauffet de nuit", "language": "French", "author": null}, {"source": "COL", "type": "common name", "name": "Ayangue pardo", "language": "Spanish", "author": null}, {"source": "COL", "type": "common name", "name": "&#38620;&#33394;&#35910;&#23064;&#39770;", "language": "Mandarin Chinese", "author": null}, {"source": "COL", "type": "common name", "name": "&#26434;&#33394;&#35910;&#23064;&#40060;", "language": "Mandarin Chinese", "author": null}, {"source": "COL", "type": "accepted name", "name": "Abudefduf concolor", "language": "latin", "author": "Gill, 1862"}, {"source": "COL", "type": "scientific name", "name": "Pomacentrus robustus", "language": "latin", "author": "G\u00fcnther, 1862"}, {"source": "COL", "type": "scientific name", "name": "Euschistodus concolor", "language": "latin", "author": "Gill, 1862"}]}]""", encoding='utf-8')

        # TODO: how to handle 'classification' and 'names' in table format?
        # Right now just flattening classification and ignoring names...
        rows = []
        for rec in data:
            row = {'Accepted Name':rec['name'].capitalize(), 'Author':rec['classification']['author']} #{'authority':rec['authority'], 'name':rec['name'], 'rank':rec['rank']}
            taxonomy = '%s/%s/%s/%s/%s' % (rec['classification']['kingdom'].capitalize(),
                                           rec['classification']['phylum'].capitalize(),
                                           rec['classification']['class'].capitalize(),
                                           rec['classification']['order'].capitalize(),
                                           rec['classification']['family'].capitalize())
            row['Kingdom/Phylum/Class/Order/Family'] = taxonomy

            #for name in rec['classification'].keys():
            #    row[name] = rec['classification'][name]

            names_csv = ''
            for name in rec['names']:
                names_csv += name['name'].capitalize() + ','
            row['Synonyms CSV'] = names_csv[:-1]
            rows.append(row)

        # Builds DataTable for Google Visualization API:
        description = {'Accepted Name': ('string', 'accepted name'),
                       'Author': ('string', 'author'),
                       'Kingdom/Phylum/Class/Order/Family': ('string', 'Kingdom/Pyhlum/Cass/Family'),
                       'Synonyms CSV': ('string', 'synonyms csv')}

        if len(rows) > 0:
            spec = rows[0]
            logging.info(type(spec))
            for key in spec.keys():
                description[key] = ('string', key)
            data_table = gviz_api.DataTable(description)
            data_table.LoadData(rows)
        else:
            data_table = gviz_api.DataTable({'GUID':('string', '')})

        # Sends the DataTable response:
        tqx = self.request.get('tqx')
        self.response.out.write(data_table.ToResponse(tqx=tqx))

    def post(self):

        # Checks for and handles a Google Visualization data source request:
        tqx = self.request.get('tqx', None)
        if tqx is not None:
            logging.info(type(tqx))
            self.handle_data_source_request()
            return

        # Handle a normal API request:
        cb = self.request.params.get('callback', None)
        if cb is not None:
            self.response.out.write("%s(" % cb)
        k = self.request.params.get('key', None)
        s = self.request.params.get('search', None)
        r = self.request.params.get('rank', None)
        n = int(self.request.params.get('limit', 10))
        of = int(self.request.params.get('offset', 0))

        self.response.headers['Content-Type'] = 'application/json'
        if k:
            out = self.fromKey(k)
        elif s is not None:
            out = self.fromQuery(r, s, of, n)
        else:
            out = self.methods()

        #self.response.out.write(simplejson.dumps(out, indent=4))
        self.response.out.write(simplejson.dumps(out).replace("\\/", "/"))
        if cb is not None:
            self.response.out.write(")")

class TilePngHandler(webapp.RequestHandler):
    """RequestHandler for map tile PNGs."""
    def __init__(self):
        super(TilePngHandler, self).__init__()
        self.ts = TileService()
    def get(self):
        #convert the URL route into the key (removing .png)
        url = self.request.path_info
        assert '/' == url[0]
        path = url[1:]
        (b1, b2, tileurl) = path.split("/", 2)
        tileurl = tileurl.split('.')[0]

        fullTest = False
        band = memcache.get("tile-%s" % tileurl)
        if band is None:
            tile = self.ts.tile_from_url(tileurl)
            if tile:
                band = tile.band

        if band is not None:
            memcache.set("tile-%s" % tileurl, band, 60)
            try:
                tmp = str(band)
            except:
                tmp = 0

            if cmp(tmp, 'f') == 0:
                self.redirect("/static/full.png")
            else:
                self.response.headers['Content-Type'] = "image/png"
                self.response.out.write(self.t.band)


class BaseHandler(webapp.RequestHandler):
    '''Base handler for handling common stuff like template rendering.'''

    def _param(self, name, required=True, type=str):
        # Hack (see http://code.google.com/p/googleappengine/issues/detail?id=719)
        import cgi
        params = cgi.parse_qs(self.request.body)
        if len(params) is 0:
            val = self.request.get(name, None)
        else:
            if params.has_key(name):
                val = params[name][0]
            else:
                val = None

        # val = self.request.get(name, None)
        if val is None:
            if required:
                logging.error('%s is required' % name)
                raise BadArgumentError
            return None
        try:
            return type(val)
        except (ValueError), e:
            logging.error('Invalid %s %s: %s' % (name, val, e))
            raise BadArgumentError(e)

    def render_template(self, file, template_args):
        path = os.path.join(os.path.dirname(__file__), "templates", file)
        self.response.out.write(template.render(path, template_args))

class LayersTileHandler(BaseHandler):

    def _create(self, species_id):
        '''Helper for testing that creates a Tile and TileSetIndex.'''
        zoom = self._param('z')
        x = self._param('x')
        y = self._param('y')
        l = self._param('l')
        db.put(Tile(key_name='%s/%s/%s/%s' % (species_id, zoom, y, x)))
        db.put(TileSetIndex(key_name='%s' % species_id, remoteLocation=l))
        self.response.out.write('Created')

    def get(self, png_name):
        '''Handles a PNG map tile request according to the Google XYZ tile 
        addressing scheme described here:
        
        http://code.google.com/apis/maps/documentation/javascript/v2/overlays.html#Google_Maps_Coordinates
        
        Required query string parameters:
            z - integer zoom level
            y - integer latitude pixel coordinate
            x - integer longitude pixel coordinate
        '''
        species_id, ext = os.path.splitext(png_name)

        # For testing only:
        if ext == '.create':
            self._create(species_id)
            return

        # Returns a 404 if there's no TileSetIndex for the species id since we 
        # need it to calculate bounds and for the remote tile URL:
        metadata = TileSetIndex.get_by_key_name(species_id)
        if metadata is None:
            logging.error('No metadata for species id: ' + species_id)
            self.error(404) # Not found
            return

        # Returns a 400 if the required query string parameters are invalid:
        try:
            zoom = self._param('z')
            x = self._param('x')
            y = self._param('y')
        except (BadArgumentError), e:
            logging.error('Bad request params: ' + str(e))
            self.error(400) # Bad request
            return

        # Returns a 404 if the request isn't within bounds of the species:
        within_bounds = True; # TODO: Calculate if within bounds.
        if not within_bounds:
            self.error(404) # Not found
            return

        # Builds the tile image URL which is also the memcache key. It's of the
        # form: http://mol.colorado.edu/tiles/species_id/zoom/x/y.png
        tileurl = metadata.remoteLocation
        tileurl = tileurl.replace('zoom', zoom).replace('x', x).replace('y', y)

        # Starts an async fetch of tile in case we get a memcache/datastore miss: 
        rpc = urlfetch.create_rpc()
        urlfetch.make_fetch_call(rpc, tileurl)

        # Checks memcache for tile and returns it if found:
        memcache_key = "tileurl-%s" % tileurl
        band = memcache.get(memcache_key)
        if band is not None:
            logging.info('Tile memcache hit: ' + memcache_key)
            self.response.headers['Content-Type'] = "image/png"
            self.response.out.write(band)
            return

        # Checks datastore for tile and returns if found:
        key_name = '%s/%s/%s/%s' % (species_id, zoom, y, x)
        tile = Tile.get_by_key_name(key_name)
        if tile is not None:
            logging.info('Tile datastore hit: ' + key_name)
            memcache.set(memcache_key, tile.band, 60)
            self.response.headers['Content-Type'] = "image/png"
            self.response.out.write(tile.band)
            return

        # Gets downloaded tile from async rpc request and returns it or a 404: 
        try:
            result = rpc.get_result() # This call blocks.
            if result.status_code == 200:
                logging.info('Tile downloaded: ' + tileurl)
                band = result.content
                memcache.set(memcache_key, band, 60)
                self.response.headers['Content-Type'] = "image/png"
                self.response.out.write(band)
            else:
                raise urlfetch.DownloadError('Bad tile result ' + str(result))
        except urlfetch.DownloadError:
            logging.error('%s - %s' % (tileurl, str(e)))
            self.error(404) # Not found

class LayersHandler(BaseHandler):

    AUTHORIZED_IPS = ['128.138.167.165', '127.0.0.1', '71.202.235.132']

    def _update(self, metadata):
        errors = self._param('errors', required=False)
        if errors is not None:
            metadata.errors.append(errors)
            db.put(metadata)
            logging.info('Updated TileSetIndex with errors only: ' + errors)     
            return
            
        dlm = self._param('dateCreated')
        dlm = datetime.datetime.strptime(dlm.split('.')[0], "%Y-%m-%d %H:%M:%S")
        if metadata.dateLastModified > dlm:
            logging.info('TileSetIndex.dlm=%s, metadata.dlm=%s' % (metadata.dateLastModified, dlm))
            self.error(409) # Conflict
            return
        enw = db.GeoPt(self._param('maxLat', type=float), self._param('minLon', type=float))
        ese = db.GeoPt(self._param('minLat', type=float), self._param('maxLon', type=float))
        metadata.extentNorthWest = enw
        metadata.extentSouthEast = ese
        metadata.dateLastModified = datetime.datetime.now()
        metadata.remoteLocation = db.Link(self._param('remoteLocation'))
        metadata.zoom = self._param('zoom', type=int)
        metadata.proj = self._param('proj') 
        metadata.errors = []  
        metadata.status = self._param('status', required=False)
        metadata.type = self._param('type', required=False)
        db.put(metadata)
        location = wsgiref.util.request_uri(self.request.environ).split('?')[0]
        self.response.headers['Location'] = location
        self.response.headers['Content-Location'] = location
        self.response.set_status(204) # No Content

    def _create(self, specimen_id):
        errors = self._param('errors', required=False)
        if errors is not None:
            db.put(TileSetIndex(key=db.Key.from_path('TileSetIndex', specimen_id),
                                errors=[errors]))
            logging.info('Created TileSetIndex with errors only')
            return

        enw = db.GeoPt(self._param('maxLat', type=float), self._param('minLon', type=float))
        ese = db.GeoPt(self._param('minLat', type=float), self._param('maxLon', type=float))
        db.put(TileSetIndex(key=db.Key.from_path('TileSetIndex', specimen_id),
                            dateLastModified=datetime.datetime.now(),
                            remoteLocation=db.Link(self._param('remoteLocation')),
                            zoom=self._param('zoom', type=int),
                            proj=self._param('proj'),
                            extentNorthWest=enw,
                            extentSouthEast=ese),
                            status=self._param('status', required=False),
                            type=self._param('type', required=False),
                            errors=[self._param('errors', required=False)])
        location = wsgiref.util.request_uri(self.request.environ)
        self.response.headers['Location'] = location
        self.response.headers['Content-Location'] = location
        self.response.set_status(201) # Created

    def _getprops(self, obj):
        '''Returns a dictionary of entity properties as strings.'''
        dict = {}
        for key in obj.properties().keys():
            dict[key] = str(obj.properties()[key].__get__(obj, TileSetIndex))
        dict['mol_species_id'] = str(obj.key().name())
        return dict

    def get(self, specimen_id=None):
        '''Gets a TileSetIndex identified by a MOL specimen id 
        (/layers/specimen_id) or all TileSetIndex entities (/layers).
        '''
        if specimen_id is None or len(specimen_id) is 0:
            # Sends all metadata:
            self.response.headers['Content-Type'] = 'application/json'
            all = [self._getprops(x) for x in TileSetIndex.all()]
            # TODO: This response will get huge so we need a strategy here.
            self.response.out.write(simplejson.dumps(all))
            return
        metadata = TileSetIndex.get_by_key_name(specimen_id)
        if metadata:
            self.response.headers['Content-Type'] = 'application/json'
            self.response.out.write(simplejson.dumps(self._getprops(metadata)))
        else:
            self.error(404) # Not found
            
    def put(self, specimen_id):
        '''Creates a TileSetIndex entity or updates an existing one if the 
        incoming data is newer than what is stored in GAE.'''
        
        remote_addr = os.environ['REMOTE_ADDR']
        if not remote_addr in LayersHandler.AUTHORIZED_IPS:
            logging.warning('Unauthorized PUT request from %s' % remote_addr)
            self.error(401) # Not authorized
            return
        try:
            metadata = TileSetIndex.get_by_key_name(specimen_id)
            if metadata:
                self._update(metadata)
            else:
                self._create(specimen_id)
        except (BadArgumentError), e:
            logging.error('Bad PUT request %s: %s' % (specimen_id, e))
            self.error(400) # Bad request


application = webapp.WSGIApplication(
         [('/api/taxonomy', Taxonomy),
<<<<<<< HEAD
          ('/api/findid/([^/]+)/([^/]+)', FindID),
          #('/api/validid', ValidLayerID),
=======
>>>>>>> 2e58d311
          ('/api/tile/[\d]+/[\d]+/[\w]+.png', TilePngHandler),
          ('/layers/([\w]*)', LayersHandler),
          ('/layers/([\w]*.png)', LayersTileHandler),
          ('/layers/([\w]*.create)', LayersTileHandler),
          ('/layers', LayersHandler), ],
         debug=True)

def main():
    run_wsgi_app(application)

if __name__ == "__main__":
    main()<|MERGE_RESOLUTION|>--- conflicted
+++ resolved
@@ -481,11 +481,8 @@
 
 application = webapp.WSGIApplication(
          [('/api/taxonomy', Taxonomy),
-<<<<<<< HEAD
           ('/api/findid/([^/]+)/([^/]+)', FindID),
           #('/api/validid', ValidLayerID),
-=======
->>>>>>> 2e58d311
           ('/api/tile/[\d]+/[\d]+/[\w]+.png', TilePngHandler),
           ('/layers/([\w]*)', LayersHandler),
           ('/layers/([\w]*.png)', LayersTileHandler),
