--- conflicted
+++ resolved
@@ -108,34 +108,13 @@
         response = {
             'LayerAction': {
                 'search': lambda x: self._layer_search(x),
-<<<<<<< HEAD
-                'get-points': lambda x: self._layer_get_points(x)
-                },
-            'UrlAction': {
-                'shorten' : lambda x: self._shorten_url(x),
-                'expand' : lambda x: self._expand_url(x)
-=======
                 'get-points': lambda x: self._layer_get_points(x),
                 'metadata-item': lambda x: self._layer_get_metadata(x),
->>>>>>> de12ab8b
                 }
             }[a_name][a_type](a_query)
 
         self.response.headers["Content-Type"] = "application/json"
         self.response.out.write(simplejson.dumps(response))
-
-    #................................................................
-    # Defering fow now.
-    def _shorten_url(self, query):
-        response = urlfetch.fetch(
-            url="https://www.googleapis.com/urlshortener/v1/url",
-            payload=simplejson.dumps({"longUrl": query.url}),
-            method=urlfetch.POST,
-            headers={"Content-Type":"application/json"})
-        if response.status_code != 200:
-            return None
-        return simplejson.loads(response.content).id
-    #................................................................
 
     def _layer_get_points(self, query):
         # TODO: Use self.layer_service()
