--- conflicted
+++ resolved
@@ -131,141 +131,9 @@
         offset = int(query.get('offset', 0))
         
         query = {"term": term, "limit": limit, "offset": offset}
-<<<<<<< HEAD
-        results = self.master_term_search.search(query)
-        
-        gbifnames = self.gbif.namesearch({
-                                    'limit': 5,
-                                    'start': 0,
-                                    'sciname': term})
-                
-        query = {
-                "search": term,
-                "offset": offset,
-                "limit": limit,
-                }
-        types = {}
-        sources = {}
-        layers = {}
-        names = {}
-        
-        ct = 0
-        for r in results:
-            r = db.get(r)
-            if r.category not in types.keys():
-                types[r.category] = {"names": [],"sources": [], "layers": []}
-            if r.source not in sources.keys():
-                sources[r.source] = {"names": [],"types": [],"layers": []}
-            if r.name.strip() not in names.keys():
-                names[r.name.strip()] = {"sources": [],"types": [],"layers": []}
-            
-            if r.name not in types[r.category]["names"]:
-                types[r.category]["names"].append(r.name)
-                sources[r.source]["names"].append(r.name)
-            
-            if r.source not in types[r.category]["sources"]:
-                types[r.category]["sources"].append(r.source)
-                names[r.name.strip()]["sources"].append(r.source)
-                
-            if r.category not in sources[r.source]["types"]:
-                sources[r.source]["types"].append(r.category)
-                names[r.name.strip()]["types"].append(r.category)
-                
-            types[r.category]["layers"].append(ct)
-            sources[r.source]["layers"].append(ct)
-            names[r.name.strip()]["layers"].append(ct)
-
-            layers[ct] = {
-                "name": r.name,
-                "name2": r.subname,
-                "source": r.source,
-                "type": r.category,
-                "info": r.info,
-                "key_name": r.key().name()
-                }
-            ct += 1
-            
-            
-            #sprinkle GBIF name search results throughout
-            ctg = ct%8
-            if ctg==0 or ct==3 and len(gbifnames)>0:
-                cur = gbifnames.pop(0)
-                if 'points' not in types.keys():
-                    types['points'] = {"names": [],"sources": [], "layers": []}
-                if 'GBIF' not in sources.keys():
-                    sources['GBIF'] = {"names": [],"types": [],"layers": []}
-                if cur['name'] not in names.keys():
-                    names[cur['name']] = {"sources": [],"types": [],"layers": []}
-                
-                if cur['category'] not in names[cur['name']]["types"]:
-                    names[cur['name']]["types"].append(cur['category'])
-                    sources[cur['source']]["types"].append(cur['category'])
-                if cur['source'] not in types[cur['category']]["sources"]:
-                    types[cur['category']]["sources"].append(cur['source'])
-                    names[cur['name']]["sources"].append(cur['source'])
-                if cur['name'] not in types[cur['category']]["names"]:
-                    types[cur['category']]["names"].append(cur['name'])
-                    sources[cur['source']]["names"].append(cur['name'])
-                    
-                types[cur['category']]["layers"].append(ct)
-                sources[cur['source']]["layers"].append(ct)
-                names[cur['name']]["layers"].append(ct)
-                
-                layers[ct] = {
-                    "name": cur['name'],
-                    "name2": cur['subname'],
-                    "source": cur['source'],
-                    "type": cur['category'],
-                    "info": {},
-                    "key_name": cur['key_name']
-                    }
-                    
-                ct += 1
-                
-        while len(gbifnames) > 0:
-            cur = gbifnames.pop(0)
-            if 'points' not in types.keys():
-                types['points'] = {"names": [],"sources": [], "layers": []}
-            if 'GBIF' not in sources.keys():
-                sources['GBIF'] = {"names": [],"types": [],"layers": []}
-            if cur['name'] not in names.keys():
-                names[cur['name']] = {"sources": [],"types": [],"layers": []}
-            
-            if cur['category'] not in names[cur['name']]["types"]:
-                names[cur['name']]["types"].append(cur['category'])
-                sources[cur['source']]["types"].append(cur['category'])
-            if cur['source'] not in types[cur['category']]["sources"]:
-                types[cur['category']]["sources"].append(cur['source'])
-                names[cur['name']]["sources"].append(cur['source'])
-            if cur['name'] not in types[cur['category']]["names"]:
-                types[cur['category']]["names"].append(cur['name'])
-                sources[cur['source']]["names"].append(cur['name'])
-                
-            types[cur['category']]["layers"].append(ct)
-            sources[cur['source']]["layers"].append(ct)
-            names[cur['name']]["layers"].append(ct)
-
-            layers[ct] = {
-                "name": cur['name'],
-                "name2": cur['subname'],
-                "source": cur['source'],
-                "type": cur['category'],
-                "info": {},
-                "key_name": cur['key_name']
-                }
-                
-            ct += 1
-                
-                
-        out = {"query": query, "types": types, 
-               "sources": sources, "layers": layers,
-               "names": names}
-        return out
-=======
         mts = MasterTermSearch()
         mts.search(query)
         return mts.api_format()
->>>>>>> 7fe7f46a
 
 class PointsHandler(BaseHandler):
     '''RequestHandler for GBIF occurrence point datasets
