--- conflicted
+++ resolved
@@ -14,10 +14,6 @@
 # See the License for the specific language governing permissions and
 # limitations under the License.
 #
-<<<<<<< HEAD
-=======
-
->>>>>>> 8eec7930
 from google.appengine.api import apiproxy_stub, apiproxy_stub_map
 from google.appengine.api.datastore_file_stub import DatastoreFileStub
 from google.appengine.ext import db
@@ -84,13 +80,8 @@
     except ValueError:
       return None
     return zoom
-<<<<<<< HEAD
     
   def put_tile(self, tile, update=True):
-=======
-
-  def put_tile(self, tile):
->>>>>>> 8eec7930
     if not TileService._is_tile(tile):
       return None
     key = db.put(tile)
