function mol() {
    var args = Array.prototype.slice.call(arguments),
        callback = args.pop(),
        modules = (args[0] && typeof args[0] === "string") ? args : args[0],        
        i,
        m,
        mod,
        submod;

    if (!(this instanceof mol)) {
        return new mol(modules, callback);
    }
   
    if (!modules || modules === '*') {
        modules = [];
        for (i in mol.modules) {
            if (mol.modules.hasOwnProperty(i)) {
                modules.push(i);
            }
        }
    }

    for (i = 0; i < modules.length; i += 1) {
        m = modules[i];
        mol.modules[m](this);            
        if (this[m].hasOwnProperty('submodules')) {
             for (submod in this[m].submodules) {
                 mol.modules[m][this[m]['submodules'][submod]](this);
             }
         }
    }

    callback(this);
    return this;
};

mol.modules = {};

mol.modules.common = function(mol) {

    mol.common = {};
    
    mol.common.assert = function(pred, msg) {
        if (!pred) {
            throw("Assertion failed: {0}".format(msg));
        }
    };
};

/**
 * https://gist.github.com/1049426
 * 
 * Usage: 
 * 
 *   "{0} is a {1}".format("Tim", "programmer");
 * 
 */
String.prototype.format = function(i, safe, arg) {
  function format() {
      var str = this, 
          len = arguments.length+1;
      
      for (i=0; i < len; arg = arguments[i++]) {
          safe = typeof arg === 'object' ? JSON.stringify(arg) : arg;
          str = str.replace(RegExp('\\{'+(i-1)+'\\}', 'g'), safe);
      }
      return str;
  }
  format.native = String.prototype.format;
  return format;
}();
/**
 * This module provides core functions.
 */
mol.modules.core = function(mol) {

    mol.core = {};

    /**
     * Retunrs a layer id string given a layer {name, type, source, englishname}.
     */
    mol.core.getLayerId = function(layer) {
        var name = $.trim(layer.name.toLowerCase()).replace(/ /g, "_"),
            type = $.trim(layer.type.toLowerCase()).replace(/ /g, "_"),
            source = $.trim(layer.source.toLowerCase()).replace(/ /g, "_");
            englishname = $.trim(layer.englishname).replace(/ /g, "_");
        return 'layer--{0}--{1}--{2}--{3}--'.format(name, type, source, englishname);
    };

    /**
     * @param id The layer id of the form "layer--{name}--{type}--{source}--{englishname}".
     */
    mol.core.getLayerFromId = function(id) {
        var tokens = id.split('--'),
            name = tokens[1].replace(/_/g, " "),
            type = tokens[2].replace(/_/g, " "),
            source = tokens[3].replace(/_/g, " ");
            englishname = tokens[4].replace(/_/g, " ");

        name = name.charAt(0).toUpperCase()+name.slice(1).toLowerCase();
        source = source.toLowerCase();
        type = type.toLowerCase();

        return {
            id: id,
            name: name,
            type: type,
            source: source,
            englishname: englishname
        };
    };
};
mol.modules.bus = function(mol) {

    mol.bus = {};
    
    mol.bus.Event = Class.extend(
        {
            init: function(type, params) {
                mol.common.assert(type);
                this.type = type;
                if (params) {
                    _.extend(this, params);   
                }
            }
        }
    );

    mol.bus.Bus = function() {

        if (!(this instanceof mol.bus.Bus)) {
            return new mol.bus.Bus();
        }
        _.extend(this, Backbone.Events);

        this.fireEvent = function(event) {
            this.trigger(event.type, event);
        };

        this.addHandler = function(type, handler) {
            this.bind(
                type, 
                function(event) {
                    handler(event);
                }
            );
        };
        return this;
    };
};
mol.modules.mvp = function(mol) {
    
    mol.mvp = {};

    mol.mvp.Model = Class.extend(
        {           
            init: function(props) {
                this.props = props;
            },

            get: function(name) {
                return this.props[name];
            },

            json: function() {
                return JSON.stringify(this.props);
            }
        }
    );
    
    mol.mvp.Engine = Class.extend(
        {
            start: function(container) {
            },
            
            go: function(place) {
            },
            
            state: function() {
            }
        }
    );

    mol.mvp.View = Class.extend(
        {
            init: function(element, parent) {
                if (!element) {
                    element = '<div>';
                }
                _.extend(this, $(element));
                this.element = this[0];
                if (parent) {
                    $(parent).append(this.element);
                }
            }
        }
    );

    mol.mvp.Display = mol.mvp.View.extend(
        {
            init: function(element, parent) {
                this._super(element, parent);
            },

            engine: function(engine) {
                this.engine = engine;
            }
        }
    );
};mol.modules.services = function(mol) {
  
    mol.services = {};

    mol.services.submodules = ['cartodb'];

    mol.services.Action = Class.extend(
        {
            init: function(type, params) {
                mol.common.assert(type);
                this.type = type;
                if (params) {
                    _.extend(this, params);   
                }
            }
        }
    );

    mol.services.Callback = Class.extend(
        {
            /**
             * The success callback function takes as parameters the result
             * object and the action.
             * 
             * The failure callback function takes as parameters the error
             * result object and the action.
             *
             * @param success a callback function handling success
             * @param failure a callback function handling failure
             */
            init: function(success, failure) {
                this.success = success;
                this.failure = failure;
            }
        }
    );

    mol.services.Proxy = Class.extend(
        {
            /**
             * @param bus mol.bus.Bus
             */
            init: function(bus) {
                this.bus = bus;
            },
            
            /**
             * The callback here takes the action and the response as parameters.
             * 
             * @param action the mol.services.Action
             * @param callback the mol.services.Callback
             */
            execute: function(action, callback) {
                var cartodb = mol.services.cartodb;

                switch (action.type) {
                    case 'cartodb-sql-query':
                    cartodb.query(action.key, action.sql, this.callback(action, callback));
                    break;
                }
            },

            /**
             * Returns a proxy callback clousure around the clients action and 
             * the clients callback. This gets executed by the service. The 
             * services are expected to pass the service response to the callback 
             * as a single parameter.
             * 
             * @param action the client mol.services.Action
             * @param callback the client mol.services.Callback
             */
            callback: function(action, callback) {
                var self = this;

                return new mol.services.Callback(
                    function(response) { // Success.
                        callback.success(action, response);
                        self.fireEvents(action, response);
                    },
                    function (response) { // Failure.
                        callback.failure(action, response);
                        self.fireEvents(action, response, true);
                    }
                );
            },

            fireEvents: function(action, response, error) {
                var params = {
                        action: action, 
                        response:response, 
                        error:  error ? true : false
                    },
                    event = new mol.bus.Event(action.type, params);
                                  
                this.bus.fireEvent(event);
            }                
        }
    );
};
mol.modules.services.cartodb = function(mol) {

    mol.services.cartodb = {};

    mol.services.cartodb.SqlApi = Class.extend(
        {
            init: function(user, host) {
                this.user = user;
                this.host = host;
                this.url = 'https://{0}.{1}/api/v2/sql?q={2}';
                this.cache = '/cache/get';
            },

            query: function(key, sql, callback) {
                  var data = {
                          key: key,
                          sql: sql
                      },
                      xhr = $.post(this.cache, data);

                xhr.success(
                    function(response) {
                        callback.success(response);
                    }
                );

                xhr.error(
                    function(response) {
                        callback.failure(response);
                    }
                );
            }
        }
    );

    mol.services.cartodb.sqlApi = new mol.services.cartodb.SqlApi('mol', 'cartodb.com');

    mol.services.cartodb.query = function(key, sql, callback) {
        mol.services.cartodb.sqlApi.query(key, sql, callback);
    };

    /**
     * Converts a CartoDB SQL response to a search profile response.
     *
     */
    mol.services.cartodb.Converter = Class.extend(
        {
            init: function() {
            },

            convert: function(response) {
                this.response = response;
                return {

                    "layers": this.getLayers(this.response),
                    "names": this.genNames(this.response),
                    "sources": this.genSources(this.response),
                    "types": this.genTypes(this.response),
                    "englishnames": this.genEnglishNames(this.response)
                };
            },

            /**
             * Returns an array of unique values in the response. Key value is
             * name, source, or type.
             */
            uniques: function(key, response) {
                var results = [],
                row = null;

                for (i in response.rows) {
                    row = response.rows[i];
                    switch (key) {
                    case 'name':
                        results.push(row.name);
                        break;
                    case 'type':
                        results.push(row.type);
                        break;
                    case 'source':
                        results.push(row.source);
                        break;
                    case 'englishname':
                        results.push(row.englishname);
                        break;
                    }
                }
                return _.uniq(results);
            },

            /**
             * Returns the top level names profile object.
             *
             * {"name": "types":[], "sources":[], "layers":[]}
             *
             */
            genNames: function(response) {
                var names = this.uniques('name', response),
                name = null,
                profile = {};

                for (i in names) {
                    name = names[i];
                    profile[name] = this.getNameProfile(name, response);
                }

                return profile;
            },

            /**
             * Returns the top level types profile object.
             *
             * {"type": "names":[], "sources":[], "layers":[]}
             *
             */
            genTypes: function(response) {
                var types = this.uniques('type', response),
                type = null,
                profile = {};

                for (i in types) {
                    type = types[i];
                    profile[type] = this.getTypeProfile(type, response);
                }

                return profile;
            },

            /**
             * Returns the top level source profile object.
             *
             * {"source": "names":[], "types":[], "layers":[]}
             *
             */
            genSources: function(response) {
                var sources = this.uniques('source', response),
                source = null,
                profile = {};

                for (i in sources) {
                    source = sources[i];
                    profile[source] = this.getSourceProfile(source, response);
                }

                return profile;
            },
            /**
             * Returns the top level english profile object.
             *
             * {"source": "names":[], "types":[], "layers":[], "englishnames":[]}
             *
             */
            genEnglishNames: function(response) {
                var englishnames = this.uniques('englishname', response),
                englishname = null,
                profile = {};

                for (i in englishnames) {
                    englishname = englishnames[i];
                    profile[englishname] = this.getEnglishNameProfile(englishname, response);
                }

                return profile;
            },
            /**
             * Returns a profile for a single name.
             */
            getNameProfile: function(name, response) {
                var layers = [],
                sources = [],
                types = [],
                englishnames =[],
                row = null;

                for (i in response.rows) {
                    row = response.rows[i];
                    if (name === row.name) {
                        layers.push(i + '');
                        sources.push(row.source);
                        types.push(row.type);
                    }
                }
                return {
                    "layers": _.uniq(layers),
                    "sources" : _.uniq(sources),
                    "types": _.uniq(types),
                    "englishnames": _.uniq(englishnames)
                };
            },

            /**
             * Returns a profile for a single source.
             */
            getSourceProfile: function(source, response) {
                var layers = [],
                names = [],
                types = [],
                englishnames = [],
                row = null;

                for (i in response.rows) {
                    row = response.rows[i];
                    if (source === row.source) {
                        layers.push(i + '');
                        names.push(row.name);
                        types.push(row.type);
                    }
                }
                return {
                    "layers": _.uniq(layers),
                    "names" : _.uniq(names),
                    "types": _.uniq(types),
                    "englishnames": _.uniq(englishnames)
                };
            },

            /**
             * Returns a profile for a single type.
             */
            getTypeProfile: function(type, response) {
                var layers = [],
                sources = [],
                names = [],
                englishnames =[],
                row = null;

                for (i in response.rows) {
                    row = response.rows[i];
                    if (type === row.type) {
                        layers.push(i + '');
                        sources.push(row.source);
                        names.push(row.name);
                        englishnames.push(row.englishname);
                    }
                }
                return {
                    "layers": _.uniq(layers),
                    "sources" : _.uniq(sources),
                    "names": _.uniq(names),
                    "englishnames": _.uniq(englishnames)
                };
            },
            /**
             * Returns a profile for a single english name.
             */
            getEnglishNameProfile: function(englishname, response) {
                var layers = [],
                sources = [],
                names = [],
                types =[],
                row = null;

                for (i in response.rows) {
                    row = response.rows[i];
                    if (englishname === row.englishname) {
                        layers.push(i + '');
                        sources.push(row.source);
                        names.push(row.name);
                        types.push(row.type);
                    }
                }
                return {
                    "layers": _.uniq(layers),
                    "sources" : _.uniq(sources),
                    "names": _.uniq(names),
                    "types": _.uniq(types)
                };
            },

            /**
             * Returns the layers profile.
             */
            getLayers: function(response) {
                var rows = response.rows,
                row = null,
                key = null,
                layers = {};

                for (i in rows) {
                    row = rows[i];
                    key = i + '';
                    layers[key] = {
                        name: row.name.charAt(0).toUpperCase()+row.name.slice(1).toLowerCase(),
                        source: row.source.toLowerCase(),
                        type: row.type.toLowerCase(),
                        englishname: (row.englishname != undefined) ? _.uniq(row.englishname.split(', ')).join(', ') : '' //this removes duplicates
                        //extent: this.getExtent(row.extent)
                    };
                }
                return layers;
            },

            /**
             * Returns an array of coordinate arrays:
             * [[1, 2], ...]
             *
             * @param polygon POLYGON((34.073597 36.393648,34.073597 36.467531,
             *                         34.140662 36.467531,34.140662 36.393648,
             *                         34.073597 36.393648))
             */
            getExtent: function(polygon) {
                return _.map(
                    polygon.split('POLYGON((')[1].split('))')[0].split(','),
                    function(x) {
                        var pair = x.split(' ');
                        return [parseFloat(pair[0]), parseFloat(pair[1])];
                    }
                );
            }
        }
    );

    mol.services.cartodb.converter = new mol.services.cartodb.Converter();

    mol.services.cartodb.convert = function(response) {
        return mol.services.cartodb.converter.convert(response);
    };
};
mol.modules.map = function(mol) {

    mol.map = {};

    mol.map.submodules = ['search', 'results', 'layers', 'tiles', 'menu', 'loading', 'dashboard', 'query', 'legend', 'basemap'];

    mol.map.MapEngine = mol.mvp.Engine.extend(
        {
            init: function(api, bus) {
                this.api = api;
                this.bus = bus;
            },

            start: function(container) {
                this.display = new mol.map.MapDisplay('.map_container');
                this.addControls();
                this.addEventHandlers();
            },

            go: function(place) {
            },

            place: function() {
            },
            addControls: function() {
                var map = this.display.map,
                    controls = map.controls,
                    c = null,
                    ControlPosition = google.maps.ControlPosition,
                    ControlDisplay = mol.map.ControlDisplay;

                // Add top right map control.
                this.ctlRight = new ControlDisplay('RightControl');
                controls[ControlPosition.TOP_RIGHT].clear();
                controls[ControlPosition.TOP_RIGHT].push(this.ctlRight.element);

                // Add top center map control.
                this.ctlTop = new ControlDisplay('CenterTopControl');
                controls[ControlPosition.TOP_CENTER].clear();
                controls[ControlPosition.TOP_CENTER].push(this.ctlTop.element);

                // Add top left map control.
                this.ctlLeft = new ControlDisplay('TopLeftControl');
                controls[ControlPosition.TOP_LEFT].clear();
                controls[ControlPosition.TOP_LEFT].push(this.ctlLeft.element);

                // Add bottom left map control.
                this.ctlBottom = new ControlDisplay('LeftBottomControl');
                controls[ControlPosition.BOTTOM_LEFT].clear();
                controls[ControlPosition.BOTTOM_LEFT].push(this.ctlBottom.element);

                // Add bottom right map control.
                this.ctlRightBottom = new ControlDisplay('RightBottomControl');
                controls[ControlPosition.RIGHT_BOTTOM].clear();
                controls[ControlPosition.RIGHT_BOTTOM].push(this.ctlRightBottom.element);

            },
            /**
             * Gets the control display at a Google Map control position.
             *
             * @param position google.maps.ControlPosition
             * @return mol.map.ControlDisplay
             */
            getControl: function(position) {
                var ControlPosition = google.maps.ControlPosition,
                    control = null;

                switch (position) {
                case ControlPosition.TOP_RIGHT:
                    control = this.ctlRight;
                    break;
                case ControlPosition.TOP_CENTER:
                    control = this.ctlTop;
                    break;
                case ControlPosition.TOP_LEFT:
                    control = this.ctlLeft;
                    break;
                case ControlPosition.BOTTOM_LEFT:
                    control = this.ctlBottom;
                    break;
                 case ControlPosition.RIGHT_BOTTOM:
                    control = this.ctlRightBottom;
                    break;
                }

                return control;
            },

            addEventHandlers: function() {
                var self = this;

                google.maps.event.addListener(
                    self.display.map,
                    "zoom_changed",
                    function() {
                        self.bus.fireEvent(new mol.bus.Event('map-zoom-changed'));
                    }
                );
                google.maps.event.addListener(
                    self.display.map,
                    "center_changed",
                    function() {
                        self.bus.fireEvent(new mol.bus.Event('map-center-changed'));
                    }
                );
                google.maps.event.addListener(
                    self.display.map,
                    "idle",
                    function () {
                        self.bus.fireEvent(new mol.bus.Event('map-idle'));
                    }
                );
                /**
                 * The event.overlays contains an array of overlays for the map.
                 */
                this.bus.addHandler(
                    'add-map-overlays',
                    function(event) {
                        _.each(
                            event.overlays,
                            function(overlay) {
                                self.display.map.overlayMapTypes.push(overlay);
                             },
                            self
                        );
                    }
                );
                this.bus.addHandler(
                    'register-list-click',
                    function(event) {
                            google.maps.event.addListener(
                            self.display.map,
                            "rightclick",
                            function(event) {
                                var params = { gmaps_event : event, map : self.display.map}
                                self.bus.fireEvent(new mol.bus.Event('species-list-query-click',params));
                            }
                        );
                    }
                );
                /*
                 *  Turn on the loading indicator display when zooming
                 */
                this.bus.addHandler(
                        'map-zoom-changed',
                        function() {
                           self.bus.fireEvent(new mol.bus.Event('show-loading-indicator',{source : "map"}));
                        }
                );
                 /*
                 *  Turn on the loading indicator display when moving the map
                 */
                this.bus.addHandler(
                        'map-center-changed',
                        function() {
                           self.bus.fireEvent(new mol.bus.Event('show-loading-indicator',{source : "map"}));
                        }
                );
                /*
                 *  Turn off the loading indicator display if there are no overlays, otherwise tie handlers to map tile img elements.
                 */
                this.bus.addHandler(
                        'map-idle',
                        function() {
                            self.bus.fireEvent(new mol.bus.Event('hide-loading-indicator',{source : "map"}));
                            if (self.display.map.overlayMapTypes.length > 0) {
                                self.bus.fireEvent(new mol.bus.Event('show-loading-indicator',{source : "overlays"}));
                                $("img",self.display.map.overlayMapTypes).imagesLoaded (
                                    function(images, proper, broken) {
                                        self.bus.fireEvent( new mol.bus.Event('hide-loading-indicator',{source : "overlays"}));
                                    }
                                 );
                            }
                        }
                );


                /**
                 * Handles the layer-toggle event. The event.layer is a layer
                 * object {name, type} and event.showing is true if the layer
                 * is showing, false otherwise.
                 */
                this.bus.addHandler(
                    'layer-toggle',
                    function(event) {
                        var name = event.layer.name,
                            type = event.layer.type,
                            id = 'layer-{0}-{1}'.format(name, type),
                            overlayMapTypes = self.display.map.overlayMapTypes;

                        overlayMapTypes.forEach(
                            function(layer, index) {
                                if (layer.name === id) {
                                    overlayMapTypes.removeAt(index);
                                }
                            }
                        );
                    }
                );
                /**
                 * Handles the layer-toggle event. The event.layer is a layer
                 * object {name, type} and event.showing is true if the layer
                 * is showing, false otherwise.
                 */
                this.bus.addHandler(
                    'toggle-overlays',
                    function(event) {
                        var toggle = event.toggle,
                        overlayMapTypes = self.display.map.overlayMapTypes;
                        if(toggle == false) {
                            self.layerList = [];
                            overlayMapTypes.forEach(
                                function(layer, index) {
                                    self.layerList.push(layer);
                                    overlayMapTypes.removeAt(index);
                                }
                            )
                            overlayMapTypes.clear();
                        } else {
                            _.each(
                                self.layerList,
                                function(layer){
                                    self.display.map.overlayMapTypes.push(layer);
                                }
                            )
                        }

                    }
                );
                this.bus.addHandler(
                    'add-map-control',

                    /**
                     * Callback that adds a map control display in a specified
                     * slot. The event is expected to have the following
                     * properties:
                     *
                     *   event.display - mol.map.ControlDisplay
                     *   event.slot - mol.map.ControlDisplay.Slot
                     *   event.position - google.maps.ControlPosition
                     *
                     * @param event mol.bus.Event
                     */
                    function(event) {
                        var display = event.display,
                            slot = event.slot,
                            position = event.position,
                            control = self.getControl(position);

                        control.slot(display, slot);
                    }
                );
            }
        }
    );

    mol.map.MapDisplay = mol.mvp.View.extend(
        {
            init: function(element) {
                var mapOptions = null;

                this._super(element);

                mapOptions = {
                    zoom: 2,
                    maxZoom: 15,
                    minZoom: 2,
                    minLat: -85,
                    maxLat: 85,
                    mapTypeControl: false,
                    //mapTypeControlOptions: {position: google.maps.ControlPosition.BOTTOM_LEFT},
                    center: new google.maps.LatLng(0,0),
                    mapTypeId: google.maps.MapTypeId.ROADMAP,
                    styles: [
                      {
                        featureType: "administrative",
                        stylers: [
                          { visibility: "simplified" }
                        ]
                      },
                      {
                        featureType: "administrative.locality",
                        stylers: [
                          { visibility: "off" }
                        ]
                      },
                      {
                        featureType: "landscape",
                        stylers: [
                          { visibility: "off" }
                        ]
                      },
                      {
                        featureType: "road",
                        stylers: [
                          { visibility: "off" }
                        ]
                      },
                      {
                        featureType: "poi",
                        stylers: [
                          { visibility: "off" }
                        ]
                      },{
                        featureType: "water",
                        stylers: [
                          { visibility: "on" },
                          { saturation: -65 },
                          { lightness: -15 },
                          { gamma: 0.83 }
                        ]
                      },
                      {
                        featureType: "transit",
                        stylers: [
                          { visibility: "off" }
                        ]
                      },{
                        featureType: "administrative",
                        stylers: [
                          { visibility: "off" }
                        ]
                      },{
                        featureType: "administrative.country",
                        stylers: [
                          { visibility: "on" }
                        ]
                      },{
                        featureType: "administrative.province",
                       stylers: [
                          { visibility: "on" }
                        ]
                      }
                    ]
                };

                this.map = new google.maps.Map(this.element, mapOptions);
            }
        }
    );

    /**
     * This display is a container with support for adding composite displays in
     * a top, middle, and bottom slot. It gets attached to a map control positions.
     *
     */
    mol.map.ControlDisplay = mol.mvp.View.extend(
        {
            /**
             * @param name css class name for the display
             */
            init: function(name) {
                var Slot = mol.map.ControlDisplay.Slot,
                    className = 'mol-Map-' + name,
                    html = '' +
                    '<div class="' + className + '">' +
                    '    <div class="TOP"></div>' +
                    '    <div class="MIDDLE"></div>' +
                    '    <div class="BOTTOM"></div>' +
                    '</div>';

                this._super(html);
                //this.selectable({disabled: true});

                    $(this).find(Slot.TOP).removeClass('ui-selectee');
                    $(this).find(Slot.MIDDLE).removeClass('ui-selectee');
                    $(this).find(Slot.BOTTOM).removeClass('ui-selectee');

            },

            /**
             * Puts a display in a slot.
             *
             * @param dislay mol.map.ControlDisplay
             * @param slot mol.map.ControlDisplay.Slot
             */
            slot: function(display, slot) {
                var Slot = mol.map.ControlDisplay.Slot,
                    slotDisplay = $(this).find(slot);

                switch (slot) {
                case Slot.FIRST :
                    this.prepend(display);
                    break;
                case Slot.LAST:
                    this.append(display);
                    break;
                default:
                    slotDisplay.append(display);
                }
            }
        }
    );

    mol.map.ControlDisplay.Slot = {
        FIRST: '.FIRST',
        TOP: '.TOP',
        MIDDLE: '.MIDDLE',
        BOTTOM: '.BOTTOM',
        LAST: '.LAST'
    };
};
mol.modules.map.loading = function(mol) {

    mol.map.loading = {};

    mol.map.loading.LoadingEngine = mol.mvp.Engine.extend(
    {
        init : function(proxy, bus) {
                this.proxy = proxy;
                this.bus = bus;
        },
        start : function() {
            this.addLoadingDisplay();
            this.addEventHandlers();
            this.cache = {};
        },
        /*
         *  Build the loading display and add it as a control to the top center of the map display.
         */
        addLoadingDisplay : function() {
            var event,
                params = {
                    display: null, // The loader gif display
                    slot: mol.map.ControlDisplay.Slot.TOP,
                    position: google.maps.ControlPosition.TOP_CENTER
                };
            
            this.loading = new mol.map.LoadingDisplay();
            params.display = this.loading;
            event = new mol.bus.Event('add-map-control', params);
            this.bus.fireEvent(event);
        },
        addEventHandlers : function () {
            var self = this;
           /*
            *  Turn off the loading indicator display
            */
            this.bus.addHandler(
                'hide-loading-indicator',
                function(event) {
                    var done = true;
                    self.cache[event.source] = "done";
                    _.each(
                        self.cache,
                        function(source) {
                             if(source === "loading") {
                                 done = false;
                             }
                        }
                    );
                    if (done === true) {
                        self.loading.hide();
                    }
                }
            );
           /*
            *  Turn on the loading indicator display
            */
            this.bus.addHandler(
                'show-loading-indicator',
                function(event) {
                    self.loading.show();
                    self.cache[event.source] = "loading";
                }
            );
        }
    }
    );

    /*
     *  Display for a loading indicator.
     *  Use jQuery hide() and show() to turn it off and on.
     */
    mol.map.LoadingDisplay = mol.mvp.View.extend(
    {
        init : function() {
            var className = 'mol-Map-LoadingWidget',
                html = '' +
                        '<div class="' + className + '">' +
                        '   <img src="static/loading.gif">' +
                        '</div>';
            this._super(html);
        }
    });
};
mol.modules.map.layers = function(mol) {

    mol.map.layers = {};

    mol.map.layers.LayerEngine = mol.mvp.Engine.extend(
        {
            init: function(proxy, bus, map) {
                this.proxy = proxy;
                this.bus = bus;
                this.map = map;
            },

            start: function() {
                this.display = new mol.map.layers.LayerListDisplay('.map_container');
                this.fireEvents();
                this.addEventHandlers();
				    this.initSortable();
            },

            /**
             * Handler a layer-opacity event. This handler only does something
             * when the event.opacity is undefined. This is to support layer
             * toggling with opacity only (instead of removing overlays from
             * the map). In this case, the opacity from the layer widget is
             * bubbled to a new layer-opacity event that gets fired on the bus.
             */
            addEventHandlers: function() {
                var self = this;

                this.bus.addHandler(
                    'layer-opacity',
                    function(event) {
                        var layer = event.layer,
                            l = self.display.getLayer(layer),
                            opacity = event.opacity,
                            params = {},
                            e = null;

                        if (opacity === undefined) {
                            params = {
                                layer: layer,
                                opacity: parseFloat(l.find('.opacity').slider("value"))
                            },
                            e = new mol.bus.Event('layer-opacity', params);
                            self.bus.fireEvent(e);
                        }
                    }
                );

                this.bus.addHandler(
                    'add-layers',
                    function(event) {
                        _.each(
                            event.layers,
                            function(layer) { // Removes duplicate layers.
                                if (self.display.getLayer(layer).length > 0) {
                                    event.layers = _.without(event.layers, layer);
                                }
                            }
                        );
                        self.addLayers(event.layers);
                    }
                );
                this.bus.addHandler(
                    'layer-display-toggle',
                    function(event) {
                        var params = null,
                        e = null;

                        if (event.visible === undefined) {
                            self.display.toggle();
                            params = {visible: self.display.is(':visible')};
                        } else {
                            self.display.toggle(event.visible);
                        }
                    }
                );
            },

            /**
             * Fires the 'add-map-control' event. The mol.map.MapEngine handles
             * this event and adds the display to the map.
             */
            fireEvents: function() {
                var params = {
                        display: this.display,
                        slot: mol.map.ControlDisplay.Slot.TOP,
                        position: google.maps.ControlPosition.TOP_RIGHT
                    },
                    event = new mol.bus.Event('add-map-control', params);

                this.bus.fireEvent(event);
            },

            /**
             * Sorts layers so that they're grouped by name. Within each named
             * group, they are sorted by type: points, protectedarea, range,
             * ecoregion.
             *
             * @layers array of layer objects {name, type}
             */
            sortLayers: function(layers) {
                var sorted = [],
                    names_map = {};

                _.sortBy( // Layer names sorted alphabetically.
                    _.each(layers,
                          function(layer) {
                              names_map[layer.name] = layer.name; // Gather unique names.
                          })
                );

                _.each(_.keys(names_map),
                       function(name) {
                           var group = _.groupBy(_.groupBy(layers, "name")[name], "type");

                           _.each(
                               ['points', 'protectedarea', 'range', 'ecoregion'],
                               function(type) {
                                   if (group[type]) {
                                       sorted.push(group[type][0]);
                                   }
                               }
                           );
                       });

                return sorted;

            },

            /**
             * Handler for layer opacity changes via UI. It fires a layer-opacity
             * event on the bus, passing in the layer object and its opacity.
             */
            opacityHandler: function(layer, l) {
                return function(event) {
                    var params = {},
                        e = null;

                    params = {
                        layer: layer,
                        opacity: parseFloat(l.opacity.slider("value"))
                    },

                    e = new mol.bus.Event('layer-opacity', params);

                    self.bus.fireEvent(e);
                };
            },

            /**
             * Adds layer widgets to the map. The layers parameter is an array
             * of layer objects {id, name, type, source}.
             */
            addLayers: function(layers) {
                var all = [],
                    layerIds = [],
                    sortedLayers = this.sortLayers(layers);

                _.each(
                    sortedLayers,
                    function(layer) {
                        var l = this.display.addLayer(layer),
                            self = this,
                            opacity = null;

                        self.bus.fireEvent(new mol.bus.Event('show-layer-display-toggle'));

                        // Set initial opacity based on layer type.
                        switch (layer.type) {
                        case 'points':
                            opacity = 1.0;
                            break;
                        case 'ecoregion':
                            opacity = .25;
                            break;
                        case 'protectedarea':
                            opacity = 1.0;
                            break;
                        case 'range':
                            opacity = .5;
                            break;
                        }

                        // Hack so that at the end we can fire opacity event with all layers.
                        all.push({layer:layer, l:l, opacity:opacity});

                        // Opacity slider change handler.
                        l.opacity.bind("slide",self.opacityHandler(layer, l));
                        l.opacity.slider("value",opacity);

                        // Close handler for x button fires a 'remove-layers' event.
                        l.close.click(
                            function(event) {
                                var params = {
                                      layers: [layer]
                                    },
                                    e = new mol.bus.Event('remove-layers', params);

                                self.bus.fireEvent(e);
                                l.remove();
                                // Hide the layer widge toggle in the main menu if no layers exist
                                if(self.map.overlayMapTypes.length == 0) {
                                    self.bus.fireEvent(new mol.bus.Event('hide-layer-display-toggle'));
                                }
                            }
                        );

                        // Click handler for zoom button fires 'layer-zoom-extent'
                        // and 'show-loading-indicator' events.
                        l.zoom.click(
                            function(event) {
                                var params = {
                                        layer: layer,
                                        auto_bound: true
                                    },
                                    e = new mol.bus.Event('layer-zoom-extent', params),
                                    le = new mol.bus.Event('show-loading-indicator',{source : "map"});

                                self.bus.fireEvent(e);
                                self.bus.fireEvent(le);
                            }
                        );
                        // Click handler for info button fires 'layer-info'
                        // and 'show-loading-indicator' events.
                        l.info.click(
                            function(event) {
                                var params = {
                                        layer: layer,
                                        auto_bound: true
                                    },
                                    e = new mol.bus.Event('layer-info', params),
                                    le = new mol.bus.Event('show-loading-indicator',{source : "info"});

                                self.bus.fireEvent(e);
                                self.bus.fireEvent(le);
                            }
                        );
                        l.toggle.attr('checked', true);

                        // Click handler for the toggle button.
                        l.toggle.click(
                            function(event) {
                                var showing = $(event.currentTarget).is(':checked'),
                                    params = {
                                        layer: layer,
                                        showing: showing
                                    },
                                    e = new mol.bus.Event('layer-toggle', params);

                                self.bus.fireEvent(e);
                            }
                        );
                    },
                    this
                );

                // All of this stuff ensures layer orders are correct on map.
                layerIds = _.map(
                    sortedLayers,
                    function(layer) {
                        return layer.id;
                    },
                    this);
                this.bus.fireEvent(new mol.bus.Event('reorder-layers', {layers:layerIds}));

                // And this stuff ensures correct initial layer opacities on the map.
                _.each(
                    all.reverse(), // Reverse so that layers on top get rendered on top.
                    function(item) {
                        this.opacityHandler(item.layer, item.l)();
                    },
                    this
                );
            },

			   /**
			    * Add sorting capability to LayerListDisplay, when a result is
             * drag-n-drop, and the order of the result list is changed,
             * then the map will re-render according to the result list's order.
			    **/
			   initSortable: function() {
				    var self = this,
					     display = this.display;

				    display.list.sortable(
                    {
					         update: function(event, ui) {
						          var layers = [],
						          params = {},
                            e = null;

						          $(display.list).find('li').each(
                                function(i, el) {
							               layers.push($(el).attr('id'));
						              }
                            );

                            params.layers = layers;
						          e = new mol.bus.Event('reorder-layers', params);
						          self.bus.fireEvent(e);
					         }
				        }
                );
			   }
        }
    );

    mol.map.layers.LayerDisplay = mol.mvp.View.extend(
        {
            init: function(layer) {
                var html = '' +
                    '<li class="layerContainer">' +
                    '  <div class="layer widgetTheme">' +
                    '    <button class="source" title="Layer Source: {0}"><img src="/static/maps/search/{0}.png"></button>' +
                    '    <button class="type" title="Layer Type: {1}"><img src="/static/maps/search/{1}.png"></button>' +
                    '    <div class="layerName">' +
                    '        <div class="layerNomial" title="Common Names: {3}">{2}</div>' +
                    '    </div>' +
                    '    <button title="Remove layer." class="close">x</button>' +
                    '    <button title="Zoom to layer extent." class="zoom">z</button>' +
                    '    <button title="Layer metadata info." class="info">i</button>' +
<<<<<<< HEAD
                    '    <label class="buttonContainer"><input class="toggle" type="checkbox"><span class="customCheck"></span></label>' +
=======
                    '    <label class="buttonContainer"><input class="toggle" type="checkbox"><span title="Toggle layer visibility." class="customCheck"></span></label>' +
>>>>>>> f071973d
                    '    <div class="opacityContainer"><div class="opacity"/></div>' +
                    '  </div>' +
                    '</li>';

                this._super(html.format(layer.source, layer.type, layer.name, layer.englishname));
                this.attr('id', layer.id);
                this.opacity = $(this).find('.opacity').slider({value: 0.5, min: 0, max:1, step: 0.02, animate:"slow"});
                this.toggle = $(this).find('.toggle').button();
                this.zoom = $(this).find('.zoom');
                this.info = $(this).find('.info');
                this.close = $(this).find('.close');
                this.type = $(this).find('.type');
                this.source = $(this).find('.source');
            }
        }
    );

    mol.map.layers.LayerListDisplay = mol.mvp.View.extend(
        {
            init: function() {
                var html = '' +
                    '<div class="mol-LayerControl-Layers">' +
                    '   <div class="scrollContainer">' +
                    '      <ul id="sortable">' +
                    '      </ul>' +
                    '   </div>' +
                    '</div>';

                this._super(html);
                this.list = $(this).find("#sortable");
                this.open = false;
                this.views = {};
                this.layers = [];

            },

            getLayer: function(layer) {
                return $(this).find('#{0}'.format(layer.id));
            },

			   getLayerById: function(id) {
				    return _.find(this.layers, function(layer){ return layer.id === id; });
			   },

            addLayer: function(layer) {
                var ld = new mol.map.layers.LayerDisplay(layer);
                this.list.append(ld);
				this.layers.push(layer);
                return ld;
            },

            render: function(howmany, order) {
				    var self = this;
                this.updateLayerNumber();
                return this;
            },

            updateLayerNumber: function() {
                var t = 0;
                _(this.layers).each(function(a) {
					if(a.enabled) t++;
				});
                $(this).find('.layer_number').html(t + " LAYER"+ (t>1?'S':''));
            },

            sortLayers: function() {
                var order = [];
                $(this).find('li').each(function(i, el) {
					order.push($(el).attr('id'));
				});
                this.bus.emit("map:reorder_layers", order);
            },

            open: function(e) {
                if(e) e.preventDefault();
                this.el.addClass('open');
                this.el.css("z-index","100");
                this.open = true;
            },

            close: function(e) {
                this.el.removeClass('open');
                this.el.css("z-index","10");
                this.open = false;
            },

            sort_by: function(layers_order) {
                this.layers.sort(function(a, b) {
                                     return _(layers_order).indexOf(a.name) -
                                         _(layers_order).indexOf(b.name);
                                 });
                this.open = true;
                this.hiding();
            },

            hiding: function(e) {
                var layers = null;

                if (!this.open) {
                    return;
                }

                // put first what are showing
                this.layers.sort(
                    function(a, b) {
                        if (a.enabled && !b.enabled) {
                            return -1;
                        } else if (!a.enabled && b.enabled) {
                            return 1;
                        }
                        return 0;
                    }
                );
                layers = _(this.layers).pluck('name');
                this.bus.emit("map:reorder_layers", layers);
                this.order = layers;
                this.render(3);
                this.close();
            }
        }
    );
};
mol.modules.map.menu = function(mol) {

    mol.map.menu = {};

    mol.map.menu.MenuEngine = mol.mvp.Engine.extend(
        {
            init: function(proxy, bus) {
                this.proxy = proxy;
                this.bus = bus;
            },

            /**
             * Starts the MenuEngine. Note that the container parameter is
             * ignored.
             */
            start: function() {
                this.display = new mol.map.menu.MenuDisplay();
                this.display.toggle(true);
                this.addEventHandlers();
                this.fireEvents();
            },

            /**
             * Adds a handler for the 'search-display-toggle' event which
             * controls display visibility. Also adds UI event handlers for the
             * display.
             */
            addEventHandlers: function() {
                var self = this;

                this.display.dashboardItem.click(
                    function(event) {
                        self.bus.fireEvent(
                            new mol.bus.Event('taxonomy-dashboard-toggle'));
                    }
                );

                this.display.searchItem.click(
                    function(event) {
                        self.bus.fireEvent(
                            new mol.bus.Event('search-display-toggle'));
                    }
                );
                this.display.legendItem.click(
                    function(event) {
                        self.bus.fireEvent(
                            new mol.bus.Event('legend-display-toggle'));
                    }
                );
                this.display.speciesListItem.click(
                    function(event) {
                        self.bus.fireEvent(new mol.bus.Event('species-list-tool-toggle'));
                    }
                );
                this.display.layersToggle.click(
                    function(event) {
                        if(self.display.layersToggle[0].src.indexOf('collapse.png')>0)  {
                            self.bus.fireEvent(new mol.bus.Event('layer-display-toggle',{visible : false}));
                            self.display.layersToggle[0].src = '/static/maps/layers/expand.png';
                        } else {
                            self.bus.fireEvent(new mol.bus.Event('layer-display-toggle',{visible : true}));
                            self.display.layersToggle[0].src = '/static/maps/layers/collapse.png';
                        }
                    }
                );

                this.bus.addHandler(
                    'hide-layer-display-toggle',
                    function(event) {
                        self.display.layersToggle[0].style.visibility="hidden";
                    }
                );
                this.bus.addHandler(
                    'show-layer-display-toggle',
                    function(event) {
                        self.display.layersToggle[0].style.visibility="visible";
                    }
                );
                this.bus.addHandler(
                    'menu-display-toggle',
                    function(event) {
                        var params = null,
                        e = null;

                        if (event.visible === undefined) {
                            self.display.toggle();
                            params = {visible: self.display.is(':visible')};
                        } else {
                            self.display.toggle(event.visible);
                        }
                    }
                );
            },

            /**
             * Fires the 'add-map-control' event. The mol.map.MapEngine handles
             * this event and adds the display to the map.
             */
            fireEvents: function() {
                var params = {
                        display: this.display,
                        slot: mol.map.ControlDisplay.Slot.FIRST,
                        position: google.maps.ControlPosition.TOP_RIGHT
                    },
                    event = new mol.bus.Event('add-map-control', params);

                this.bus.fireEvent(event);
            }
        }
    );

    mol.map.menu.MenuDisplay = mol.mvp.View.extend(
        {
            init: function() {
                var html = '' +
                    '<div class="mol-LayerControl-Menu ">' +
                    '    <div class="label">' +
                    '       <img class="layersToggle" src="/static/maps/layers/collapse.png">' +
                    '    </div>' +
                    '    <div title="Toggle taxonomy dashboard." class="widgetTheme dashboard button">Dashboard</div>' +
                    '    <div title="Toggle layer search tools." class="widgetTheme search button">Search</div>' +
                    '    <div title="Toggle map legend." class="widgetTheme legend button">Legend</div>' +
                    '    <div title="Toggle species list radius tool (right-click to use)" class="widgetTheme list button">Species&nbsp;Lists</div>' +
                    '</div>' +
                    '<div class="mol-LayerControl-Layers">' +
                    /*'      <div class="staticLink widgetTheme" >' +
                    '          <input type="text" class="linkText" />' +
                    '      </div>' +*/
                    '   <div class="scrollContainer">' +
                    '   </div>' +
                    '</div>';

                this._super(html);
                this.searchItem = $(this).find('.search');
                this.legendItem = $(this).find('.legend');
                this.dashboardItem = $(this).find('.dashboard');
                this.speciesListItem = $(this).find('.list');
                this.layersToggle = $(this).find('.layersToggle');

            }
        }
    );
};



/**
 * This module provides support for rendering search results.
 */
mol.modules.map.results = function(mol) {

    mol.map.results = {};

    mol.map.results.ResultsEngine = mol.mvp.Engine.extend(
        {
            /**
             * @param bus mol.bus.Bus
             */
            init: function(proxy, bus) {
                this.proxy = proxy;
                this.bus = bus;
            },

            /**
             * Starts the SearchEngine. Note that the container parameter is
             * ignored.
             */
            start: function(container) {
                this.display = new mol.map.results.ResultsDisplay();
                this.display.toggle(false);
                this.addEventHandlers();
                this.fireEvents();
            },

            /**
             * Adds a handler for the 'search-display-toggle' event which
             * controls display visibility. Also adds UI event handlers for the
             * display.
             */
            addEventHandlers: function() {
                var self = this;

                /**
                 * Clicking the "select all" link checks all results.
                 */
                this.display.selectAllLink.click(
                    function(event) {
                        self.display.toggleSelections(true);
                    }
                );

                /**
                 * Clicking the 'map selected layers' button fires an 'add-layers'
                 * event on the bus.
                 */
                this.display.addAllButton.click(
                    function(event) {
                        var checkedResults = self.display.getChecked(),
                        layers = _.map(
                            checkedResults,
                            function(result) {
                                var id = $(result).find('.result').attr('id');
                                return mol.core.getLayerFromId(id);
                            }
                        );

                        self.bus.fireEvent(
                            new mol.bus.Event(
                                'add-layers',
                                {
                                    layers: layers
                                }
                            )
                        );
                    }
                );
                /**
                 * Clicking the "select none" link unchecks all results.
                 */
                this.display.selectNoneLink.click(
                    function(event) {
                        self.display.toggleSelections(false);
                    }
                );

                /**
                 * Callback that toggles the search display visibility. The
                 * event is expected to have the following properties:
                 *
                 *   event.visible - true to show the display, false to hide it,
                 *                   undefined to toggle.
                 *
                 * @param event mol.bus.Event
                 */
                this.bus.addHandler(
                    'results-display-toggle',
                    function(event) {
                        if(self.results == undefined) {
                            self.display.toggle(false);
                        } else {
                            if (event.visible === undefined) {
                                self.display.toggle();
                            } else {
                                self.display.toggle(event.visible);
                            }
                        }
                    }
                );

                /**
                 * Callback that displays search results.
                 */
                this.bus.addHandler(
                    'search-results',
                    function(event) {
                        self.results = mol.services.cartodb.convert(event.response);
                        self.profile = new mol.map.results.SearchProfile(self.results);
                        if (self.getLayersWithIds(self.results.layers).length > 0) {
                            self.showFilters(self.profile);
                            self.showLayers(self.results.layers);
                        } else {
                            self.showNoResults();
                        }
                    }
                );
            },

            /**
             * Fires the 'add-map-control' event. The mol.map.MapEngine handles
             * this event and adds the display to the map.
             */
            fireEvents: function() {
                var params = {
                    display: this.display,
                    slot: mol.map.ControlDisplay.Slot.BOTTOM,
                    position: google.maps.ControlPosition.TOP_LEFT
                },
                event = new mol.bus.Event('add-map-control', params);

                this.bus.fireEvent(event);
            },

            /**
             * Handles layers (results) to display by updating the result list
             * and filters.
             *
             * layers:
             *    0:
             *      name: "Coturnix delegorguei"
             *      source: "eafr"
             *      type: "points"
             *
             * @param layers an array of layers
             */
            showLayers: function(layers) {
                var display = this.display;

                display.clearResults();

                // Set layer results in display.
                 _.each(
                    this.display.setResults(this.getLayersWithIds(layers)),
                    function(result) {
                    // TODO: Wire up results.
                    },
                    this
                  );
                this.display.noResults.hide();
                this.display.results.show();
                this.display.toggle(true);
            },
            /*
             * Displays a message when no results are returned from the search query.
             */
            showNoResults: function() {
                this.display.clearFilters();
                this.display.results.hide();
                this.display.noResults.show();
                this.display.toggle(true);
            },
            /**
             * Returns an array of layer objects {id, name, type, source}
             * with their id set given an array of layer objects
             * {name, type, source}.
             */
            getLayersWithIds: function(layers) {
                return  _.map(
                    layers,
                    function(layer) {
                        return _.extend(layer, {id: mol.core.getLayerId(layer)});
                    }
                );
            },

            showFilters: function(profile) {
                var display = this.display,
                layerNames = profile.getKeys('names'),
                sourceNames = profile.getKeys('sources'),
                typeNames = profile.getKeys('types');

                display.clearFilters();

                // Set name options in display.
                _.each(
                    display.setOptions('Names', layerNames),
                    function (option) {
                        option.click(this.optionClickCallback(option, 'Names'));
                    },
                    this
                );

                // Set source options in display.
                _.each(
                    display.setOptions('Sources', sourceNames),
                    function (option) {
                        option.click(this.optionClickCallback(option, 'Sources'));
                    },
                    this
                );

                // Set type options in display.
                _.each(
                    display.setOptions('Types', typeNames),
                    function (option) {
                        option.click(this.optionClickCallback(option, 'Types'));
                    },
                    this
                );

            },

            /**
             * Returns a function that styles the option as selected and removes
             * the selected styles from all other items. This is what gets fired
             * when a filter option is clicked.
             *
             * @param filter mol.map.results.FilterDisplay
             * @param option the filter option display
             */
            optionClickCallback: function(option, filterName) {
                var self = this;

                return function(event) {
                    self.display.clearOptionSelections(filterName);
                    option.addClass('selected');
                    self.updateDisplay();
                };
            },

            /**
             * When a filter is clicked, the search display results are
             * dynamically updated to match name, source, and type. This
             * is the function that makes that happen. It calculates the
             * new layers (results) that are viewable and calls the
             * handleResults() function.
             *
             */
            updateDisplay: function() {
                var name = this.display.getOptions('Names', true)[0].attr('id'),
                source = this.display.getOptions('Sources', true)[0].attr('id'),
                type = this.display.getOptions('Types', true)[0].attr('id'),
                layers = this.profile.getNewLayers(
                    name !== 'All' ? name : null,
                    source !== 'All' ? source : null,
                    type !== 'All'? type : null);

                this.showLayers(layers);
            }
        }
    );

    /**
     * The main display for search results. Contains a search box, a search
     * results list, and search result filters. This is the thing that gets
     * added to the map as a control.
     */
    mol.map.results.ResultsDisplay = mol.mvp.View.extend(
        {
            init: function() {
                var html = '' +
                    '<div class="mol-LayerControl-Results">' +
                    '  <div class="filters"></div>' +
                    '  <div class="searchResults widgetTheme">' +
                    '    <div class="results">' +
                    '      <div class="resultHeader">' +
                    '         Results' +
                    '         <a href="#" class="selectNone">none</a>' +
                    '         <a href="#" class="selectAll">all</a>' +
                    '      </div>' +
                    '      <ol class="resultList"></ol>' +
                    '      <div class="pageNavigation">' +
                    '         <button class="addAll">Map Selected Layers</button>' +
                    '      </div>' +
                    '    </div>' +
                    '    <div class="noresults">' +
                    '      <h3>No results found.</h3>' +
                    '    </div>' +
                    '  </div>' +
                    '</div>';

                this._super(html);
                this.resultList = $(this).find('.resultList');
                this.filters = $(this).find('.filters');
                this.selectAllLink = $(this).find('.selectAll');
                this.selectNoneLink = $(this).find('.selectNone');
                this.addAllButton = $(this).find('.addAll');
                this.results = $(this).find('.results');
                this.noResults = $(this).find('.noresults');
            },

            clearResults: function() {
                this.resultList.html('');
            },

            clearFilters: function() {
                this.filters.html('');
            },

            /**
             * Makes all options for a filter unselected.
             */
            clearOptionSelections: function(filterName) {
                _.each(
                    this.getOptions(filterName),
                    function(option) {
                        option.removeClass('selected').addClass('option');
                    }
                );
            },

            toggleSelections: function(showOrHide) {
                $('.checkbox').each(
                    function() {
                        $(this).attr('checked', showOrHide);
                    }
                );
            },

            /**
             * Returns an array of jquery result objects that are checked.
             */
            getChecked: function() {
                var checked = _.filter(
                    this.resultList.children(),
                    function(result) {
                        if ($(result).find('.checkbox').attr('checked')) {
                            return true;
                        } else {
                            return false;
                        }
                    },
                    this
                );

                return _.map(
                    checked,
                    function(result) {
                        return $(result);
                    }
                );
            },

            /**
             * Sets the results and returns them as an array of JQuery objects.
             *
             * @param layers An array of layer objects {id, name, type, source}
             */
            setResults: function(layers) {
                return _.map(
                    layers,
                    function(layer) {
                        var id = layer.id,
                            name = layer.name,
                            source = layer.source,
                            type = layer.type,
                            englishname = layer.englishname,
                            result = new mol.map.results.ResultDisplay(name, id, source, type, englishname);

                        this.resultList.append(result);
                        return result;
                    },
                    this
                );
            },

            /**
             * Sets the options for a filter and returns the options as an array
             * of JQuery objects.
             */
            setOptions: function(filterName, optionNames) {
                var self = this,
                filter = new mol.map.results.FilterDisplay(filterName),
                options =  _.map(
                    optionNames,
                    function(name) {
                        var option = new mol.map.results.OptionDisplay(name);
                        filter.options.append(option);
                        return option;
                    }
                );

                filter.attr('id', filterName);
                this.filters.append(filter);
                return _.union([filter.allOption], options);
            },

            /**
             * Returns an array of filter options as JQuery objects. If
             * selected is true, only returns options that are selected.
             */
            getOptions: function(filterName, selected) {
                var filter = this.filters.find('#{0}'.format(filterName)),
                options =  _.filter(
                    filter.find('.option'),
                    function(option) {
                        var opt = $(option);

                        if (!selected) {
                            return true;
                        } else if (opt.hasClass('selected')) {
                            return true;
                        } else {
                            return false;
                        }
                    }
                );

                return _.map(
                    options,
                    function(option) {
                        return $(option);
                    }
                );
            }
        }
    );
    /**
     * The display for a single search result that lives in the result list.
     *
     * @param parent the .resultList element in search display
     */
    mol.map.results.ResultDisplay = mol.mvp.View.extend(
        {
            init: function(name, id, source, type, englishname) {
                var html = '' +
                    '<div>' +
                    '<ul id="{0}" class="result">' +
                    '<div class="resultSource"><button><img class="source" title="Layer Source: {2}" src="/static/maps/search/{2}.png"></button></div>' +
                    '<div class="resultType" ><button ><img class="type" title="Layer Type: {3}" src="/static/maps/search/{3}.png"></button></div>' +
                    '<div class="resultName">' +
                    '  <div class="resultNomial">{1}</div>' +
                    '  <div class="resultEnglishName" title="{4}">{4}</div>' +
                    '  <div class="resultAuthor"></div>' +
                    '</div>' +
                    '<label class="buttonContainer">' +
                    '   <input type="checkbox" class="checkbox" />' +
                    '   <span class="customCheck"></span>' +
                    '</label> ' +
                    '</ul>' +
                    '<div class="break"></div>' +
                    '</div>';

                this._super(html.format(id, name, source, type, englishname));

                this.infoLink = $(this).find('.info');
                this.nameBox = $(this).find('.resultName');
                this.sourcePng = $(this).find('.source');
                this.typePng = $(this).find('.type');
                this.checkbox = $(this).find('.checkbox').button();
            }
        }
    );

    /**
     * The display for a single search result filter. Allows you to select a name,
     * source, or type and see only matching search results.
     */
    mol.map.results.FilterDisplay = mol.mvp.View.extend(
        {
            init: function(name) {
                var html = '' +
                    '<div class="filter widgetTheme">' +
                    '    <div class="filterName">{0}</div>' +
                    '    <div class="options"></div>' +
                    '</div>';

                this._super(html.format(name));
                this.name = $(this).find('.filterName');
                this.options = $(this).find('.options');
                this.allOption = new mol.map.results.OptionDisplay('All');
                this.allOption.addClass('selected');
                this.options.append(this.allOption);
            }
        }
    );

    mol.map.results.OptionDisplay = mol.mvp.View.extend(
        {
            init: function(name) {
                this._super('<div id="{0}" class="option">{0}</div>'.format(name, name));
            }
        }
    );


    /**
     * This class supports dynamic search result filtering. You give it a name,
     * source, type, and search profile, and you get back all matching results
     * that satisfy those constraints. This is the thing that allows you to
     * click on a name, source, or type and only see those results.
     *
     * TODO: This could use a refactor. Lot's of duplicate code.
     */
    mol.map.results.SearchProfile = Class.extend(
        {
            init: function(response) {
                this.response = response;
            },

            /**
             * Gets layer names that satisfy a name, source, and type combined
             * constraint.
             *
             * @param name the layer name
             * @param source the layer source
             * @param type the layer type
             * @param profile the profile to test
             *
             */
            getNewLayers: function(name, source, type, englishname, profile) {
                var layers = this.getLayers(name, source, type, englishname, profile);

                return _.map(
                    layers,
                    function(layer) {
                        return this.getLayer(parseInt(layer));
                    },
                    this
                );
            },

            getLayers: function(name, source, type, englishname, profile) {
                var response = this.response,
                currentProfile = profile ? profile : 'nameProfile',
                nameProfile = name ? response.names[name] : null,
                sourceProfile = source ? response.sources[source] : null,
                typeProfile = type ? response.types[type] : null,
                englishnameProfile = englishname ? response.englishnames[englishname] : null,
                profileSatisfied = false;

                if (!name && !type && !source && !englishname){
                    var keys = new Array();
                    for (i in response.layers) {
                        keys.push(i);
                    };
                    return keys;
                }

                switch (currentProfile) {

                case 'nameProfile':
                    if (!name) {
                        return this.getLayers(name, source, type, englishname, 'sourceProfile');
                    }

                    if (nameProfile) {
                        if (!source && !type) {
                            return nameProfile.layers;
                        }
                        if (source && type) {
                            if (this.exists(source, nameProfile.sources) &&
                                this.exists(type, nameProfile.types)) {
                                return _.intersect(
                                    nameProfile.layers,
                                    this.getLayers(name, source, type, 'sourceProfile'));
                            }
                        }
                        if (source && !type) {
                            if (this.exists(source, nameProfile.sources)) {
                                return _.intersect(
                                    nameProfile.layers,
                                    this.getLayers(name, source, type, 'sourceProfile'));
                            }
                        }
                        if (!source && type) {
                            if (this.exists(type, nameProfile.types)) {
                                return _.intersect(
                                    nameProfile.layers,
                                    this.getLayers(name, source, type, 'typeProfile'));
                            }
                        }
                    }
                    return [];

                case 'sourceProfile':
                    if (!source) {
                        return this.getLayers(name, source, type, 'typeProfile');
                    }

                    if (sourceProfile) {
                        if (!name && !type) {
                            return sourceProfile.layers;
                        }
                        if (name && type) {
                            if (this.exists(name, sourceProfile.names) &&
                                this.exists(type, sourceProfile.types)) {
                                return _.intersect(
                                    sourceProfile.layers,
                                    this.getLayers(name, source, type, 'typeProfile'));
                            }
                        }
                        if (name && !type) {
                            if (this.exists(name, sourceProfile.names)) {
                                return sourceProfile.layers;
                            }
                        }
                        if (!name && type) {
                            if (this.exists(type, sourceProfile.types)) {
                                return _.intersect(
                                    sourceProfile.layers,
                                    this.getLayers(name, source, type, 'typeProfile'));
                            }
                        }
                    }
                    return [];
                /* TODO FIX THIS case */
                case 'englishnameProfile':
                    if (!englishname) {
                        return this.getLayers(name, source, type, englishname, 'typeProfile');
                    }

                    if (englishnameProfile) {
                        if (!name && !type) {
                            return sourceProfile.layers;
                        }
                        if (name && type) {
                            if (this.exists(name, sourceProfile.names) &&
                                this.exists(type, sourceProfile.types)) {
                                return _.intersect(
                                    sourceProfile.layers,
                                    this.getLayers(name, source, type, 'typeProfile'));
                            }
                        }
                        if (name && !type) {
                            if (this.exists(name, sourceProfile.names)) {
                                return sourceProfile.layers;
                            }
                        }
                        if (!name && type) {
                            if (this.exists(type, sourceProfile.types)) {
                                return _.intersect(
                                    sourceProfile.layers,
                                    this.getLayers(name, source, type, 'typeProfile'));
                            }
                        }
                    }
                    return [];

                case 'typeProfile':
                    if (!type) {
                        return [];
                    }

                    if (typeProfile) {
                        if (!name && !source) {
                            return typeProfile.layers;
                        }
                        if (name && source) {
                            if ( this.exists(name, typeProfile.names) &&
                                 this.exists(source, typeProfile.sources)) {
                                return typeProfile.layers;
                            }
                        }
                        if (name && !source) {
                            if (this.exists(name, typeProfile.names)) {
                                return typeProfile.layers;
                            }
                        }
                        if (!name && source) {
                            if (this.exists(source, typeProfile.sources)) {
                                return typeProfile.layers;
                            }
                        }
                    }
                    return [];

                }
                return [];
            },

            getLayer: function(layer) {
                return this.response.layers[layer];
            },

            getKeys: function(id) {
                var res;
                switch(id.toLowerCase()){
                case "types":
                    res = this.response.types;
                    break;
                case "sources":
                    res = this.response.sources;
                    break;
                case "names":
                    res = this.response.names;
                    break;
                case "englishnames":
                    res = this.response.englishnames;
                    break;
                }
                return _.keys(res);
            },

            getTypeKeys: function() {
                var x = this.typeKeys,
                types = this.response.types;
                return x ? x : (this.typeKeys = _.keys(types));
            },

            getType: function(type) {
                return this.response.types[type];
            },

            getSourceKeys: function() {
                var x = this.sourceKeys,
                sources = this.response.sources;
                return x ? x : (this.sourceKeys = _.keys(sources));
            },

            getSource: function(source) {
                return this.response.sources[source];
            },

            getNameKeys: function() {
                var x = this.nameKeys,
                names = this.response.names;
                return x ? x : (this.nameKeys = _.keys(names));
            },

            getName: function(name) {
                return this.response.names[name];
            },
            getEnglishNameKeys: function() {
                var x = this.englishnameKeys,
                englishnames = this.response.englishnames;
                return x ? x : (this.englishnameKeys = _.keys(englishnames));
            },

            getEnglishName: function(englishname) {
                return this.response.englishnames[englishname];
            },
            /**
             * Returns true if the name exists in the array, false otherwise.
             */
            exists: function(name, array) {
                return _.indexOf(array, name) != -1;
            }
        }
    );
};
mol.modules.map.search = function(mol) {

    mol.map.search = {};

    mol.map.search.SearchEngine = mol.mvp.Engine.extend(
        {
            /**
             * @param bus mol.bus.Bus
             */
            init: function(proxy, bus) {
                this.proxy = proxy;
                this.bus = bus;
                this.sql = '' +
                    'SELECT ' +
<<<<<<< HEAD
                    'provider as source, scientificname as name, type as type, english ' +
                    'FROM scientificnames s ' +
                    'LEFT JOIN (' +
                    '   SELECT ' +
                    '   scientific, array_to_string(array_sort(array_agg(common_names_eng)),', ') as english ' +
=======
                    'provider as source, scientificname as name, type as type, englishname ' +
                    'FROM scientificnames s ' +
                    'LEFT JOIN (' +
                    '   SELECT ' +
                    '   scientific, initcap(lower(array_to_string(array_sort(array_agg(common_names_eng)),\', \'))) as englishname ' +
>>>>>>> f071973d
                    '   FROM master_taxonomy ' +
                    '   GROUP BY scientific ' +
                    ') n '+
                    'ON s.scientificname = n.scientific ' +
                    'WHERE scientificname = \'{0}\'';
            },

            /**
             * Starts the SearchEngine. Note that the container parameter is
             * ignored.
             */
            start: function() {
                this.display = new mol.map.search.SearchDisplay();
                this.display.toggle(true);
                this.initAutocomplete();
                this.addEventHandlers();
                this.fireEvents();
            },
            /*
             * Initialize autocomplate functionality
             */
            initAutocomplete: function() {
                this.populateAutocomplete(null, null);

                // http://stackoverflow.com/questions/2435964/jqueryui-how-can-i-custom-format-the-autocomplete-plug-in-results
                $.ui.autocomplete.prototype._renderItem = function (ul, item) {
                    var val = item.label.split(':'),
                        name = val[0],
                        kind = val[1],
                        eng = '<a>{0}</a>'.format(name),
                        sci = '<a><i>{0}</i></a>'.format(name);

                    item.label = kind === 'sci' ? sci : eng;
                    item.value = name;
                    if(kind == 'sci') {
                        item.type = 'scientificname';
                    } else {
                        item.type =  'vernacularname';
                    }

                    item.label = item.label.replace(
                        new RegExp("(?![^&;]+;)(?!<[^<>]*)(" +
                                   $.ui.autocomplete.escapeRegex(this.term) +
                                   ")(?![^<>]*>)(?![^&;]+;)", "gi"), "<strong>$1</strong>");
                    return $("<li></li>")
                        .data("item.autocomplete", item)
                        .append("<a>" + item.label + "</a>")
                        .appendTo(ul);
                };
            },

            /*
             * Populate autocomplete results list
             */
            populateAutocomplete : function(action, response) {
                $(this.display.searchBox).autocomplete(
                    {
                        minLength: 3, // Note: Auto-complete indexes are min length 3.
                        delay: 0,
                        source: function(request, response) {
                            $.getJSON(
                                'api/autocomplete',
                                {
                                    key: 'acn-{0}'.format(request.term)
                                },
                                function(names) {
                                    response(
                                        _.sortBy(names,  // Alphabetical sort on auto-complete results.
                                                 function(x) {
                                                     return x;
                                                 })
                                    );
                                }
                            );
                        },
                        select: function(event, ui) {
                            $(this).autocomplete("close");
                        }
                 });
            },

            addEventHandlers: function() {
                var self = this;

                /**
                 * Callback that toggles the search display visibility. The
                 * event is expected to have the following properties:
                 *
                 *   event.visible - true to show the display, false to hide it.
                 *
                 * @param event mol.bus.Event
                 */
                this.bus.addHandler(
                    'search-display-toggle',
                    function(event) {
                        var params = {},
                            e = null;

                        if (event.visible === undefined) {
                            self.display.toggle();
                            params = {visible: self.display.is(':visible')};
                        } else {
                            self.display.toggle(event.visible);
                        }

                        e = new mol.bus.Event('results-display-toggle', params);
                        self.bus.fireEvent(e);
                    }
                );
                this.bus.addHandler(
                    'search',
                    function(event) {
                        if (event.term != undefined) {
                            if(!self.display.is(':visible')) {
                                self.bus.fireEvent(new mol.bus.Event('search-display-toggle',{visible : true}));
                            }
                            self.search(event.term);

                            if(self.display.searchBox.val()=='') {
                                self.display.searchBox.val(event.term)
                            }

                        }
                   }
               );
                /**
                 * Clicking the go button executes a search.
                 */
                this.display.goButton.click(
                    function(event) {
                        $(self.display).autocomplete("close");
						      self.search(self.display.searchBox.val());
                    }
                );

                /**
                 * Clicking the cancel button hides the search display and fires
                 * a cancel-search event on the bus.
                 */
                this.display.cancelButton.click(
                    function(event) {
                        var params = {
                            visible: false
                        };

                        self.display.toggle(false);
                        self.bus.fireEvent(
                            new mol.bus.Event('results-display-toggle', params));
                    }
                );

                /**
                 * Pressing the return button clicks the go button.
                 */
                this.display.searchBox.keyup(
                    function(event) {
                      if (event.keyCode === 13) {
                        $(this).autocomplete("close");
                        self.display.goButton.click();
                      }
                    }
                );
            },

            /**
             * Fires the 'add-map-control' event. The mol.map.MapEngine handles
             * this event and adds the display to the map.
             */
            fireEvents: function() {
                var params = {
                        display: this.display,
                        slot: mol.map.ControlDisplay.Slot.TOP,
                        position: google.maps.ControlPosition.TOP_LEFT
                    },
                    event = new mol.bus.Event('add-map-control', params);

                this.bus.fireEvent(event);
            },

            /**
             * Searches CartoDB via proxy using a term from the search box. Fires
             * a search event on the bus. The success callback fires a search-results
             * event on the bus.
             *
             * @param term the search term (scientific name)
             */
            search: function(term) {
                var self = this,
                    sql = this.sql.format(term),
                    params = {sql:sql, key: 'acr-{0}'.format(term)},
                    action = new mol.services.Action('cartodb-sql-query', params),
                    success = function(action, response) {
                        var results = {term:term, response:response},
                            event = new mol.bus.Event('search-results', results);
                        self.bus.fireEvent(new mol.bus.Event('hide-loading-indicator', {source : "search"}));
                        self.bus.fireEvent(event);
                    },
                    failure = function(action, response) {
                        self.bus.fireEvent(new mol.bus.Event('hide-loading-indicator', {source : "search"}));
                    };
                self.bus.fireEvent(new mol.bus.Event('show-loading-indicator', {source : "search"}));
                this.proxy.execute(action, new mol.services.Callback(success, failure));
                //this.bus.fireEvent('search', new mol.bus.Event('search', term));
            }
        }
    );

    mol.map.search.SearchDisplay = mol.mvp.View.extend(
        {
            init: function() {
                var html = '' +
                    '<div class="mol-LayerControl-Search widgetTheme">' +
                    '    <div class="title ui-autocomplete-input">Search:</div>' +
                    '    <input class="value" type="text" placeholder="Search by name">' +
                    '    <button class="execute">Go</button>' +
                    '    <button class="cancel">&nbsp;</button>' +
                    '</div>';

                this._super(html);
                this.goButton = $(this).find('.execute');
                this.cancelButton = $(this).find('.cancel');
                this.searchBox = $(this).find('.value');
            },

            clear: function() {
                this.searchBox.html('');
            }
        }
    );
};
/**
 * This module handles add-layers events and layer-toggle events. tI basically
 * proxies the CartoDB JavaScript API for adding and removing CartoDB layers
 * to and from the map.
 */
mol.modules.map.tiles = function(mol) {

    mol.map.tiles = {};

    /**
     * Based on the CartoDB point density gallery example by Andrew Hill at
     * Vizzuality (andrew@vizzuality.com).
     *
     * @see http://developers.cartodb.com/gallery/maps/densitygrid.html
     */
    mol.map.tiles.TileEngine = mol.mvp.Engine.extend(
        {
            init: function(proxy, bus, map) {
                this.proxy = proxy;
                this.bus = bus;
                this.map = map;
                this.gmap_events = [];
                this.addEventHandlers();
            },

            addEventHandlers: function() {
                var self = this;

                /**
                 * Handler for when the layer-toggle event is fired. This renders
                 * the layer on the map if visible, and removes it if not visible.
                 *  The event.layer is a layer object {id, name, type, source}. event.showing
                 * is true if visible, false otherwise.
                 */
                this.bus.addHandler(
                    'layer-toggle',
                    function(event) {
                        var showing = event.showing,
                            layer = event.layer,
                            params = null,
                            e = null;

                        if (showing) {
                            self.map.overlayMapTypes.forEach(
                                function(maptype, index) {
                                    if ((maptype != undefined) && (maptype.name === layer.id)) {
                                        params = {
                                            layer: layer
                                        };
                                        e = new mol.bus.Event('layer-opacity', params);
                                        self.bus.fireEvent(e);
                                        maptype.interaction.add();
                                        return;
                                    }
                                }
                            );
                            //self.renderTiles([layer]);
                        } else { // Remove layer from map.
                            self.map.overlayMapTypes.forEach(
                                function(maptype, index) {
                                    if ((maptype != undefined) && (maptype.name === layer.id)) {
                                        params = {
                                            layer: layer,
                                            opacity: 0
                                        };
                                        e = new mol.bus.Event('layer-opacity', params);
                                        self.bus.fireEvent(e);
                                        maptype.interaction.remove();
                                        //self.map.overlayMapTypes.removeAt(index);
                                    }
                                }
                            );
                        }
                    }
                );

                /**
                 * Handler for zoom to extent events. The event has a layer
                 * object {id, name, source, type}.
                 */
                this.bus.addHandler(
                    'layer-zoom-extent',
                    function(event) {
                        var layer = event.layer;
                        self.zoomToExtent(layer);
                    }
                );

                /**
                 * Handler for changing layer opacity. The event.opacity is a
                 * number between 0 and 1.0 and the event.layer is an object
                 * {id, name, source, type}.
                 */
                this.bus.addHandler(
                    'layer-opacity',
                    function(event) {
                        var layer = event.layer,
                            opacity = event.opacity;

                        if (opacity === undefined) {
                            return;
                        }

                        self.map.overlayMapTypes.forEach(
                            function(maptype, index) {
                                if (maptype.name === layer.id) {
                                    maptype.setOpacity(opacity);
                                }
                            }
                        );
                    }
                );

                /**
                 * Handler for when the add-layers event is fired. This renders
                 * the layers on the map by firing a add-map-layer event. The
                 * event.layers is an array of layer objects {name:, type:}.
                 */
                this.bus.addHandler(
                    'add-layers',
                    function(event) {
                        self.renderTiles(event.layers);
                    }
                );

                /**
                 * Handler for when the remove-layers event is fired. This
                 * functions removes all layers from the Google Map. The
                 * event.layers is an array of layer objects {id}.
                 */
				    this.bus.addHandler(
                    'remove-layers',
                    function(event) {
                        var layers = event.layers,
                            mapTypes = self.map.overlayMapTypes;

                        _.each(
                            layers,
                            function(layer) { // "lid" is short for layer id.
                                var lid = layer.id;
                                mapTypes.forEach(
                                    function(mt, index) { // "mt" is short for map type.
                                        if ((mt != undefined) && (mt.name === lid)) {
                                            mapTypes.removeAt(index);
                                            mt.interaction.remove();
                                        }
                                    }
                                );
                            }
                        );
                    }
                );

				    /**
				     * Handler for when the reorder-layers event is fired. This renders
				     * the layers according to the list of layers provided
				     */
				    this.bus.addHandler(
					     'reorder-layers',
					     function(event) {
						      var layers = event.layers,
                            mapTypes = self.map.overlayMapTypes;

						      _.each(
							       layers,
							       function(lid) { // "lid" is short for layerId.
								        mapTypes.forEach(
									         function(mt, index) { // "mt" is short for maptype.
										          if ((mt != undefined) && (mt.name === lid)) {
											           mapTypes.removeAt(index);
											           mapTypes.insertAt(0, mt);
										          }
									         }
								        );
							       }
						      );
					     }
				    );
            },

            /**
             * Renders an array a tile layers by firing add-map-overlays event
             * on the bus.
             *
             * @param layers the array of layer objects {name, type}
             */
            renderTiles: function(layers) {
                var tiles = [],
                    overlays = this.map.overlayMapTypes.getArray(),
                    newLayers = this.filterLayers(layers, overlays),
                    self = this;

                _.each(
                    newLayers,
                    function(layer) {
                        tiles.push(self.getTile(layer, self.map));
                        self.bus.fireEvent(new mol.bus.Event("show-loading-indicator",{source : "overlays"}));

                        $("img",self.map.overlayMapTypes).imagesLoaded(
                            function(images, proper, broken) {
                                self.bus.fireEvent(new mol.bus.Event("hide-loading-indicator", {source : "overlays"}));
                            }
                         );
                    },
                    self
                );
            },
            /**
             * Returns an array of layer objects that are not already on the map.
             *
             * @param layers an array of layer object {id, name, type, source}.
             * @params overlays an array of wax connectors.
             */
            filterLayers: function(layers, overlays) {
                var layerIds = _.map(
                        layers,
                        function(layer) {
                            return layer.id;
                        }
                    ),
                    overlayIds = _.map(
                        overlays,
                        function(overlay) {
                            return overlay.name;
                        }
                    ),
                    ids = _.without(layerIds, overlayIds);

                return _.filter(
                    layers,
                    function(layer) {
                        return (_.indexOf(ids, layer.id) != -1);
                    },
                    this
                );
            },

            /**
             * Closure around the layer that returns the ImageMapType for the tile.
             */
            getTile: function(layer) {
                var name = layer.name,
                    type = layer.type,
                    tile = null;

                switch (type) {
                case 'points':
                    new mol.map.tiles.CartoDbTile(layer, 'gbif_import', this.map);
                    break;
                case 'polygon':
                case 'range':
                case 'ecoregion':
                case 'protectedarea':
                    new mol.map.tiles.CartoDbTile(layer, 'polygons', this.map);
                    break;
                }
            },

            /**
             * Zooms and pans the map to the full extent of the layer. The layer is an
             * object {id, name, source, type}.
             */
	         zoomToExtent: function(layer) {
                var self = this,
                    points_sql = "SELECT ST_Extent(the_geom) FROM {0} WHERE lower(scientificname)='{1}'",
                    polygons_sql = "SELECT ST_Extent(the_geom) FROM {0} WHERE scientificname='{1}'",
                    table = layer.type === 'points' ? 'gbif_import' : 'polygons',
                    params = {
                        sql: table === 'gbif_import' ? points_sql.format(table, layer.name.toLowerCase()) : polygons_sql.format(table, layer.name),
                        key: 'extent-{0}-{1}-{2}'.format(layer.source, layer.type, layer.name)
                    },
                    action = new mol.services.Action('cartodb-sql-query', params),
                    success = function(action, response) {
                        if (response.rows[0].st_extent === null) {
                            console.log("No extent for {0}".format(layer.name));
                            self.bus.fireEvent(new mol.bus.Event("hide-loading-indicator", {source : "extentquery"}));
                            return;
                        }
                        var extent = response.rows[0].st_extent,
                            c = extent.replace('BOX(','').replace(')','').split(','),
                            coor1 = c[0].split(' '),
                            coor2 = c[1].split(' '),
                            sw = null,
                            ne = null,
                            bounds = null;

                        sw = new google.maps.LatLng(coor1[1],coor1[0]);
                        ne = new google.maps.LatLng(coor2[1],coor2[0]);
                        bounds = new google.maps.LatLngBounds(sw, ne);
		                  self.map.fitBounds(bounds);
		                  self.map.panToBounds(bounds);
		              },
		              failure = function(action, response) {
                        console.log('Error: {0}'.format(response));
                    };
                this.proxy.execute(action, new mol.services.Callback(success, failure));
		      }
        }
	 );

    mol.map.tiles.CartoDbTile = Class.extend(
        {
            init: function(layer, table, map) {
                var sql =  "SELECT * FROM {0} where scientificname = '{1}' and type='{2}'",
<<<<<<< HEAD
                    opacity = layer.opacity && table !== 'points' ? layer.opacity : null,
                    tile_style = opacity ? "#{0}{polygon-fill:#99cc00;}".format(table, opacity) : null,
                    hostname = window.location.hostname,
                    style_table_name = table,
                    info_query = sql;
=======
                    tile_style =  null,
                    hostname = window.location.hostname;
>>>>>>> f071973d

                if (layer.type === 'points') {
                    sql = "SELECT cartodb_id, st_transform(the_geom, 3785) AS the_geom_webmercator " +
                        "FROM {0} WHERE lower(scientificname)='{1}'".format("gbif_import", layer.name.toLowerCase());
                    table = 'gbif_import';
                    style_table_name = 'names_old';
                    info_query = "SELECT cartodb_id, st_transform(the_geom, 3785) AS the_geom_webmercator, 'GBIF' || '' AS source, 'point' || '' AS type, 'http://data.gbif.org/ws/rest/occurrence/get/' || identifier as URL, scientificname AS name FROM {0} WHERE lower(scientificname)='{1}'".format("gbif_import", layer.name.toLowerCase());
                } else {
                    sql = sql.format(table, layer.name, layer.type);
                    info_query = sql;
                }

                hostname = (hostname === 'localhost') ? '{0}:8080'.format(hostname) : hostname;

                this.layer = new google.maps.CartoDBLayer(
                    {
                        tile_name: layer.id,
                        hostname: hostname,
                        map_canvas: 'map_container',
                        map: map,
                        user_name: 'mol',
                        table_name: table,
                        style_table_name: style_table_name,
                        query: sql,
                        info_query: info_query,
                        tile_style: tile_style,
                        map_style: false,
                        infowindow: true,
                        opacity: 0.5
                    }
                );
            }
        }
    );
};
mol.modules.map.dashboard = function(mol) {

    mol.map.dashboard = {};

    mol.map.dashboard.DashboardEngine = mol.mvp.Engine.extend(
        {
            init: function(proxy, bus) {
                this.proxy = proxy;
                this.bus = bus;
                this.sql = '';
//Here is the sql to use for polygon dash requests.
/*SELECT s.provider as provider, s.type as type, num_species, num_records, s.class FROM
    (SELECT provider, type, count(*) as num_species, class
        FROM
        (SELECT DISTINCT scientificname, provider, type from gbif_import) p,
        (SELECT DISTINCT scientific, class from master_taxonomy) t
    WHERE p.scientificname = t.scientific
    GROUP BY provider, type, class
        ) s,
    (SELECT provider, type, count(*) as num_records, class
    FROM
        (SELECT scientificname, provider, type from gbif_import) pr,
        (SELECT DISTINCT scientific, class from master_taxonomy) tr
    WHERE pr.scientificname = tr.scientific
    GROUP BY provider, type, class
        ) r
 WHERE
    r.provider = s.provider and r.type = s.type and r.class = s.class;
*/            },

            /**
             * Starts the MenuEngine. Note that the container parameter is
             * ignored.
             */
            start: function() {
                this.display = new mol.map.dashboard.DashboardDisplay();
                this.initDialog();
                this.addEventHandlers();
            },

            /**
             * Adds a handler for the 'search-display-toggle' event which
             * controls display visibility. Also adds UI event handlers for the
             * display.
             */
            addEventHandlers: function() {
                var self = this;

                /**
                 * Callback that toggles the dashboard display visibility.
                 *
                 * @param event mol.bus.Event
                 */
                this.bus.addHandler(
                    'taxonomy-dashboard-toggle',
                    function(event) {
                        var params = null,
                            e = null;

                        if (event.state === undefined) {
                            self.display.dialog('open');
                        } else {
                            self.display.dialog(event.state);
                        }
                    }
                );
            },

            /**
             * Fires the 'add-map-control' event. The mol.map.MapEngine handles
             * this event and adds the display to the map.
             */
            initDialog: function() {
                this.display.dialog(
                    {
                        autoOpen: false,
					    width: 1000,
					    dialogClass: "mol-Dashboard"
                    }
                );
            }
        }
    );

    mol.map.dashboard.DashboardDisplay = mol.mvp.View.extend(
        {
            init: function() {
                var html = '' +
                    '<div id="dialog">' +
                    '  <div class="dashboard">' +
                    '  <div class="title">Dashboard</div>' +
                    '  <div class="subtitle">Statistics for data served by the Map of Life</div>' +
                    '  <table>' +
                    '    <tr>' +
                    '      <td width="50px"><b>Type</b></td>' +
                    '      <td width="100px"><b>Source</b></td>' +
                    '      <td><b>Amphibians</b></td>' +
                    '      <td><b>Birds</b></td>' +
                    '      <td><b>Mammals</b></td>' +
                    '      <td><b>Reptiles</b></td>' +
                    '      <td><b>Fish</b></td>' +
                    '    </tr>' +
                    '    <tr>' +
                    '      <td>Points</td>' +
                    '      <td>GBIF</td>' +
                    '      <td>5,662 species names with 1,794,441 records</td>' +
                    '      <td>13,000 species names with 132,412,174 records</td>' +
                    '      <td>14,095 species names with 4,351,065 records</td>' +
                    '      <td>11,445 species names with 1,695,170 records</td>' +
                    '      <td></td>' +
                    '   <tr>' +
                    '       <td>Expert maps</td>' +
                    '       <td>User-uploaded</td>' +
                    '       <td></td>' +
                    '       <td>Jetz et al. 2012: 9,869 species with 28,019 records</td>' +
                    '       <td></td>' +
                    '       <td></td>' +
                    '       <td>Page and Burr, 2011: 723 species with 9,755 records</td>' +
                    '   </tr>' +
                    '   <tr>' +
                    '       <td>Expert maps</td>' +
                    '       <td>IUCN</td>' +
                    '       <td>5,966 species with 18,852 records</td>' +
                    '       <td></td>' +
                    '       <td>4,081 species with 38,673 records</td>' +
                    '       <td></td>' +
                    '       <td></td>' +
                    '   </tr>' +
                    '   <tr>' +
                    '       <td>Local Inventories</td>' +
                    '       <td>Misc. sources</td>' +
<<<<<<< HEAD
                    '       <td></td>' +
                    '       <td></td>' +
                    '       <td></td>' +
=======
                    '       <td>727 species with 1,820 records</td>' +
                    '       <td>4,042 species with 48,000 records</td>' +
                    '       <td>1,411 species with 9,895 records</td>' +
>>>>>>> f071973d
                    '       <td></td>' +
                    '       <td></td>' +
                    '   </tr>' +
                    '   <tr>' +
                    '       <td>Regional checklists</td>' +
                    '       <td>WWF</td>' +
<<<<<<< HEAD
                    '       <td></td>' +
                    '       <td></td>' +
                    '       <td></td>' +
                    '       <td></td>' +
=======
                    '       <td>3,081 species with 12,296 records</td>' +
                    '       <td>8,755 species with 201,418 records</td>' +
                    '       <td>4,224 species with 67,533 records</td>' +
                    '       <td>6,830 species with 67,533 records</td>' +
>>>>>>> f071973d
                    '       <td></td>' +
                    '   </tr>' +
                    '  </table>' +
                    '</div>  ';

                this._super(html);

            }
        }
    );
};



mol.modules.map.query = function(mol) {

    mol.map.query = {};

    mol.map.query.QueryEngine = mol.mvp.Engine.extend(
    {
        init : function(proxy, bus, map) {
                this.proxy = proxy;
                this.bus = bus;
                this.map = map;
                this.sql = "" +
                        "SELECT DISTINCT "+
                        "   p.scientificname as scientificname, "+
                        "   t.common_names_eng as english, "+
                        "   initcap(lower(t._order)) as order, " +
                        "   initcap(lower(t.Family)) as family, " +
                        "   t.red_list_status as redlist, " +
                        "   initcap(lower(t.class)) as className, " +
                        "   p.type as type, " +
                        "   p.provider as provider, " +
                        "   t.year_assessed as year_assessed " +
                        "FROM {3} p " +
                        "LEFT JOIN (SELECT scientific, " +
                        "                  string_agg(common_names_eng, ',')  as common_names_eng, " + //using string_agg in case there are duplicates
                        "                  MIN(class) as class, " + //these should be the same, even if there are duplicates
                        "                  MIN(_order) as _order, " +
                        "                  MIN(family) as family, " +
                        "                  string_agg(red_list_status,',') as red_list_status, " +
                        "                  string_agg(year_assessed,',') as year_assessed " +
                        "           FROM master_taxonomy WHERE " +
                        "                  infraspecific_name = '' " + //dont want subspecies
                        "           GROUP BY scientific ) t " +
                        "ON p.scientificname = t.scientific " +
                        "WHERE " +
                        "   ST_DWithin(p.the_geom_webmercator,ST_Transform(ST_PointFromText('POINT({0})',4326),3857),{1}) " + //radius test
                        "   {2} " + //other constraints
                        "ORDER BY \"order\", scientificname";

        },
        start : function() {
            this.addQueryDisplay();
            this.addEventHandlers();
        },
        /*
         *  Build the loading display and add it as a control to the top center of the map display.
         */
        addQueryDisplay : function() {
                var params = {
                    display: null,
                    slot: mol.map.ControlDisplay.Slot.BOTTOM,
                    position: google.maps.ControlPosition.RIGHT_BOTTOM
                 };
                this.bus.fireEvent(new mol.bus.Event('register-list-click'));
                this.enabled=true;
                this.features={};
                this.display = new mol.map.QueryDisplay();
                params.display = this.display;
                this.bus.fireEvent( new mol.bus.Event('add-map-control', params));
        },
        getList: function(lat, lng, listradius, constraints, className, typeName) {
                var self = this,
                    sql = this.sql.format((lng+' '+lat), listradius.radius, constraints, (typeName == 'Point records') ? 'gbif_import' : 'polygons'),
                    params = {sql:sql, key: '{0}'.format((lat+'-'+lng+'-'+listradius.radius+constraints))},
                    action = new mol.services.Action('cartodb-sql-query', params),
                    success = function(action, response) {
                        var results = {listradius:listradius, className : className, typeName : typeName, constraints: constraints, response:response},
                        event = new mol.bus.Event('species-list-query-results', results);
                        self.bus.fireEvent(event);
                    },
                    failure = function(action, response) {

                    };

                this.proxy.execute(action, new mol.services.Callback(success, failure));

        },
        addEventHandlers : function () {
            var self = this;
            /*
             * Handler in case other modules want to switch the query tool
             */
            this.bus.addHandler(
                'query-type-toggle',
                function (params) {
                    var e = {
                        params : params
                    };
                    self.changeTool(e);
                }
            );
            this.bus.addHandler(
                'species-list-query-click',
                function (event) {
                    var listradius,
                        constraints = $(self.display.classInput).val() + $(self.display.typeInput).val(),
                        className =  $("option:selected", $(self.display.classInput)).text(),
                        typeName = $("option:selected", $(self.display.typeInput)).text();

                    if (self.enabled) {
                        listradius = new google.maps.Circle(
                            {
                                map: event.map,
                                radius: parseInt(self.display.radiusInput.val())*1000, // 50 km
                                center: event.gmaps_event.latLng,
                                strokeWeight: 0,
                                clickable:false
                            }
                        );
                        self.bus.fireEvent( new mol.bus.Event('show-loading-indicator', {source : 'listradius'}));
                        self.getList(event.gmaps_event.latLng.lat(),event.gmaps_event.latLng.lng(),listradius, constraints, className, typeName);
                    }
                 }
            );
             this.bus.addHandler(
                'species-list-query-results',
                function (event) {
                    var content,
                        listradius  = event.listradius,
                        className,
                        typeName,
                        typeStr,
                        tablerows = [],
                        providers = [],
                        scientificnames = {},
                        years = [],
                        infoWindow,
                        latHem,
                        lngHem,
                        height,
                        redlistCt = {},
                        speciestotal = 0,
                        speciesthreatened = 0,
                        speciesdd = 0;

                    if(!event.response.error) {
                            className = event.className,
                            typeName = event.typeName,
                            typeStr = '';

                        typeStr = typeName.replace(/maps/i, '').toLowerCase() + ' maps ';
                        latHem = (listradius.center.lat() > 0) ? 'N' : 'S';
                        lngHem = (listradius.center.lng() > 0) ? 'E' : 'W';



                        _.each(
                           event.response.rows,
                            function(row) {
                                    var english = (row.english != null) ? _.uniq(row.english.split(',')).join(',') : '',
                                        year = (row.year_assessed != null) ? _.uniq(row.year_assessed.split(',')).join(',') : '',
                                        redlist = (row.redlist != null) ? _.uniq(row.redlist.split(',')).join(',') : '';

                                    tablerows.push("<tr><td><button value='"+row.scientificname+"'>map</button></td>" +
                                        "<td class='wiki'>" +
                                        row.scientificname + "</td><td class='wiki english'>" +
                                        english + "</td><td class='wiki'>" +
                                        row.order + "</td><td class='wiki'>" +
                                        row.family + "</td><td class='iucn' data-scientificname='"+row.scientificname+"'>" +
                                        row.redlist + "</td></tr>");
                                    providers.push(row.type.charAt(0).toUpperCase()+row.type.substr(1,row.type.length) + ' maps/' + row.provider);
                                    if (year != null && year != '') {
                                        years.push(year)
                                    }
                                    scientificnames[row.scientificname]=redlist;
                            }
                        );

                        tablerows = _.uniq(tablerows);
                        providers = _.uniq(providers);

                        years = _.sortBy(_.uniq(years), function(val) {return val});
                        years[years.length-1] = (years.length > 1) ? ' and '+years[years.length-1] : years[years.length-1];

                        _.each(
                            scientificnames,
                            function(red_list_status) {
                                speciestotal++;
                                speciesthreatened += ((red_list_status.indexOf('RN')>=0) || (red_list_status.indexOf('VU')>=0) || (red_list_status.indexOf('CR')>=0) )  ? 1 : 0;
                                speciesdd += (red_list_status.indexOf('DD')>0)  ? 1 : 0;
                            }
                        )

                        height = (90 + 22*speciestotal < 450) ? 90 + 22*speciestotal : 450;

                        stats = (speciesthreatened > 0) ? ('('+speciesthreatened+' considered threatened by <a href="http://www.iucnredlist.org" target="_iucn">IUCN</a> '+years.join(',')+')') : '';

                        if(speciestotal>0) {
                            content=$('<div class="mol-Map-ListQueryInfoWindow" style="height:'+ height+'px">' +
                                    '   <div>' +
                                    '       <b>' +
                                            className + ' species ' +
                                    '       </b>' +
                                            listradius.radius/1000 + ' km around ' +
                                            Math.abs(Math.round(listradius.center.lat()*1000)/1000) + '&deg;&nbsp;' + latHem + '&nbsp;' +
                                            Math.abs(Math.round(listradius.center.lng()*1000)/1000) + '&deg;&nbsp;' + lngHem + ':<br>' +
                                            speciestotal + ' '+
                                            stats +
                                           '<br>' +
                                           'Data type/source:&nbsp;' + providers.join(', ') +
                                    '   </div> ' +
                                    '   <div> ' +
                                    '       <table class="tablesorter">' +
                                    '           <thead><tr><th></th><th>Scientific Name</th><th>English Name</th><th>Order</th><th>Family</th><th>IUCN&nbsp;&nbsp;</th></tr></thead>' +
                                    '           <tbody>' +
                                                    tablerows.join('') +
                                    '           </tbody>' +
                                    '       </table>' +
                                    '   </div>' +
                                    '</div>');
                        } else {
                            content = $('<div class="mol-Map-ListQueryEmptyInfoWindow">' +
                                    '       <b>' +
                                    '        No ' + className.replace(/All/g, '') + ' species found within ' +
                                            listradius.radius/1000 + ' km of ' +
                                            Math.abs(Math.round(listradius.center.lat()*1000)/1000) + '&deg;&nbsp;' + latHem + '&nbsp;' +
                                            Math.abs(Math.round(listradius.center.lng()*1000)/1000) + '&deg;&nbsp;' + lngHem +
                                    '       </b>' +
                                    '   </div>');
                        }

                        infoWindow= new google.maps.InfoWindow( {
                            content: content[0],
                            position: listradius.center
                        });

                        self.features[listradius.center.toString()+listradius.radius] = {
                             listradius : listradius,
                             infoWindow : infoWindow
                        };

                        google.maps.event.addListener(
                            infoWindow,
                            "closeclick",
                            function (event) {
                                listradius.setMap(null);
                                delete(self.features[listradius.center.toString()+listradius.radius]);
                            }
                         );
                         self.features[listradius.center.toString()+listradius.radius] = {
                             listradius : listradius,
                             infoWindow : infoWindow
                         };

                        infoWindow.open(self.map);
                        //infoWindow.setSize(new google.maps.Size(height+200), 650)
                        $(".tablesorter", $(infoWindow.content)
                         ).tablesorter({ headers: { 0: { sorter: false}}, widthFixed: true}
                         );

                         _.each(
                             $('button',$(infoWindow.content)),
                             function(button) {
                                 $(button).click(
                                     function(event) {
                                        self.bus.fireEvent(new mol.bus.Event('search',{term:$(button).val()}));
                                    }
                                 );
                             }
                         );
                         _.each(
                             $('.wiki',$(infoWindow.content)),
                             function(wiki) {
                                 $(wiki).click(
                                     function(event) {
                                        var win = window.open('http://en.wikipedia.com/wiki/'+$(this).text().split(',')[0].replace(/ /g, '_'));
                                        win.focus();
                                    }
                                 );
                             }
                         );
                         _.each(
                             $('.iucn',$(infoWindow.content)),
                             function(iucn) {
                                 $(iucn).click(
                                     function(event) {
                                        var win = window.open('http://www.iucnredlist.org/apps/redlist/search/external?text='+$(this).data('scientificname'));
                                        win.focus();
                                    }
                                 );
                             }
                         );
                        } else {
                            listradius.setMap(null);
                            delete(self.features[listradius.center.toString()+listradius.radius]);
                        }

                    self.bus.fireEvent( new mol.bus.Event('hide-loading-indicator', {source : 'listradius'}));

                }
             );

            this.bus.addHandler(
                'species-list-tool-toggle',
                function(event) {
                    self.enabled = !self.enabled;
                    if (self.listradius) {
                            self.listradius.setMap(null);
                        }
                    if(self.enabled == true) {
                        $(self.display).show();
                        _.each(
                            self.features,
                            function(feature) {
                                feature.listradius.setMap(self.map);
                                feature.infoWindow.setMap(self.map);
                            }
                        );
                    } else {
                        $(self.display).hide();
                        _.each(
                            self.features,
                            function(feature) {
                                feature.listradius.setMap(null);
                                feature.infoWindow.setMap(null);
                            }
                        );
                   }
                }
            );
            this.display.radiusInput.blur(
                function(event) {
                    if(this.value>1000) {
                        this.value=1000;
                        alert('Please choose a radius between 50 km and 1000 km.');
                    }
                    if(this.value<50) {
                        this.value=50;
                        alert('Please choose a radius between 50 km and 1000 km.');
                    }
                }
            );
        }
    }
    );

    mol.map.QueryDisplay = mol.mvp.View.extend(
    {
        init : function(names) {
            var className = 'mol-Map-QueryDisplay',
                html = '' +
                        '<div class="' + className + ' widgetTheme">' +
                        '   <div class="controls">' +
                        '     Search Radius <select class="radius">' +
                        '       <option selected value="50">50 km</option>' +
                        '       <option value="100">100 km</option>' +
                        '       <option value="500">500 km</option>' +
                        '       <option value="1000">1000 km</option>' +
                        '     </select>' +
                        '     Class <select class="class" value="">' +
                        '       <option value="">All</option>' +
                        '       <option selected value=" and p.class=\'aves\' ">Bird</option>' +
                        '       <option value=" and p.class LIKE \'%osteichthyes\' ">Fish</option>' + //note the space, leaving till we can clean up polygons
                        '       <option value=" and p.class=\'reptilia\' ">Reptile</option>' +
                        '       <option value=" and p.class=\'amphibia\' ">Amphibian</option>' +
                        '       <option value=" and p.class=\'mammalia\' ">Mammal</option>' +
                        '     </select>' +
                        '     Type <select class="type" value="">' +
                        '       <option value="">All</option>' +
                        '       <option selected value="and p.type=\'range\' ">Range maps</option>' +
                        '       <option value=" and p.type=\'protectedarea\'">Protected Areas</option>' +
                        '       <option value=" and p.type=\'ecoregion\'">Ecoregions</option>' +
                        '       <option disabled value="">Point records</option>' +
                        '     </select>' +
                        '   </div>' +
                        //'   <div class="resultslist">Click on the map to find bird species within 50km of that point.</div>' +
                        '</div>';

            this._super(html);
            this.resultslist=$(this).find('.resultslist');
            this.radiusInput=$(this).find('.radius');
            //$(this.radiusInput).numeric({negative : false, decimal : false});
            this.classInput=$(this).find('.class');
            this.typeInput=$(this).find('.type');
        }
    }
    );
    mol.map.QueryResultDisplay = mol.mvp.View.extend(
    {
        init : function(scientificname) {
            var className = 'mol-Map-QueryResultDisplay',
                 html = '{0}';
            this._super(html.format(scientificname));

        }
    }
    );
};mol.modules.map.legend = function(mol) {

    mol.map.legend = {};

    mol.map.legend.LegendEngine = mol.mvp.Engine.extend(
    {
        init : function(proxy, bus, map) {
                this.proxy = proxy;
                this.bus = bus;
                this.map = map;
        },

        start : function() {
            this.addLegendDisplay();
            this.addEventHandlers();
        },

        /*
         *  Build the legend display and add it as a control to the bottom right of the map display.
         */
        addLegendDisplay : function() {
            var params = {
                  display: null,
                  slot: mol.map.ControlDisplay.Slot.TOP,
                  position: google.maps.ControlPosition.RIGHT_BOTTOM
                };

            this.display = new mol.map.LegendDisplay();
            this.display.toggle(false);
            params.display = this.display;
            this.bus.fireEvent( new mol.bus.Event('add-map-control', params));
        },

        addEventHandlers : function () {
            var self = this;
            /**
             * Callback that toggles the search display visibility. The
             * event is expected to have the following properties:
             *
             *   event.visible - true to show the display, false to hide it.
             *
             * @param event mol.bus.Event
             */
             this.bus.addHandler(
                'legend-display-toggle',
                function(event) {
                    var params = {},
                        e = null;

                    if (event.visible === undefined) {
                        self.display.toggle();
                        params = {visible: self.display.is(':visible')};
                    } else {
                        self.display.toggle(event.visible);
                    }
                }
            );
        }
    }
    );

    mol.map.LegendDisplay = mol.mvp.View.extend(
    {
        init : function(names) {
            var className = 'mol-Map-LegendDisplay',
                html = '' +
                        '<div class="' + className + ' widgetTheme">' +
                        '       Seasonality Key' +
                        '       <div class="legendRow"><div class="seasonality1 legendItem"></div> Resident</div>' +
                        '       <div class="legendRow"><div class="seasonality2 legendItem"></div> Breeding Season</div>' +
                        '       <div class="legendRow"><div class="seasonality3 legendItem"></div> Non-breeding Season</div>' +
                        '       <div class="legendRow"><div class="seasonality4 legendItem"></div> Passage</div>' +
                        '       <div class="legendRow"><div class="seasonality5 legendItem"></div> Seasonality Uncertain</div>' +
                        '</div>';

            this._super(html);
        }
    }
   );
};
mol.modules.map.basemap = function(mol) {

    mol.map.basemap = {};

    mol.map.basemap.BaseMapEngine = mol.mvp.Engine.extend(
        {
            init: function(proxy, bus, map) {
                this.proxy = proxy;
                this.bus = bus;
                this.map = map;
            },

            /**
             * Starts the MenuEngine. Note that the container parameter is
             * ignored.
             */
            start: function() {
                this.display = new mol.map.basemap.BaseMapControlDisplay();
                this.display.toggle(true);
                this.addEventHandlers();
                this.fireEvents();
            },

            setBaseMap: function(type) {
<<<<<<< HEAD
                    if(type=="Basic") {
                        type="ROADMAP";
=======
                    switch(type) {
                        case "Roadmap" :
                            this.map.setOptions({styles:null});
                            break;

                        case "Basic":
                            type="ROADMAP";
                            this.map.setOptions({styles: [
                                {
                                    featureType: "administrative",
                                    stylers: [
                                     { visibility: "simplified" }
                                    ]
                                },
                                {
                                    featureType: "administrative.locality",
                                    stylers: [
                                      { visibility: "off" }
                                  ]
                                },
                                 {
                                   featureType: "landscape",
                                 stylers: [
                                   { visibility: "off" }
                                   ]
                                 },
                                 {
                                 featureType: "road",
                                 stylers: [
                                   { visibility: "off" }
                                   ]
                                },
                                 {
                                 featureType: "poi",
                                 stylers: [
                                   { visibility: "off" }
                                 ]
                               },{
                                    featureType: "water",
                                  stylers: [
                                    { visibility: "on" },
                                    { saturation: -65 },
                                    { lightness: -15 },
                                   { gamma: 0.83 }
                                    ]
                                  },
                               {
                                  featureType: "transit",
                                 stylers: [
                                      { visibility: "off" }
                        ]
                      },{
                        featureType: "administrative",
                        stylers: [
                          { visibility: "off" }
                        ]
                      },{
                        featureType: "administrative.country",
                        stylers: [
                          { visibility: "on" }
                        ]
                      },{
                        featureType: "administrative.province",
                       stylers: [
                          { visibility: "on" }
                        ]
                      }
                    ]});
                        break;
                        case 'Political' :
                        this.map.setOptions({styles : [
                            {
featureType: "administrative.country",
stylers: [
{ visibility: "simplified" }
]
},{
featureType: "administrative.locality",
stylers: [
{ visibility: "off" }
]
},{
featureType: "road",
stylers: [
{ visibility: "off" }
]
},{
featureType: "administrative.province",
stylers: [
{ visibility: "off" }
]
},{
featureType: "poi",
stylers: [
{ visibility: "off" }
]
},{
featureType: "landscape",
stylers: [
{ visibility: "off" }
]
},{
featureType: "water",
stylers: [
{ visibility: "simplified" }
]
},{
featureType: "water",
stylers: [
{ gamma: 0.21 }
]
},{
featureType: "landscape",
stylers: [
{ gamma: 0.99 },
{ lightness: 65 }
]
},{
}
]});
                    type='ROADMAP';
                    break;
>>>>>>> f071973d
                    }
                    this.map.setMapTypeId(google.maps.MapTypeId[type.toUpperCase()])
            },
            /**
             * Adds a handler for the 'search-display-toggle' event which
             * controls display visibility. Also adds UI event handlers for the
             * display.
             */
            addEventHandlers: function() {
                var self = this;
                _.each(
                    $(this.display).find(".button"),
                    function(button) {
                        $(button).click(
                            function(event) {
                                self.setBaseMap($(this).text());
                            }
                        );
                    }
                );

                this.bus.addHandler(
                    'basemap-display-toggle',
                    function(event) {
                        var params = null,
                        e = null;

                        if (event.visible === undefined) {
                            self.display.toggle();
                            params = {visible: self.display.is(':visible')};
                        } else {
                            self.display.toggle(event.visible);
                        }
                    }
                );
            },

            /**
             * Fires the 'add-map-control' event. The mol.map.MapEngine handles
             * this event and adds the display to the map.
             */
            fireEvents: function() {
                var params = {
                        display: this.display,
                        slot: mol.map.ControlDisplay.Slot.FIRST,
                        position: google.maps.ControlPosition.BOTTOM_LEFT
                    },
                    event = new mol.bus.Event('add-map-control', params);

                this.bus.fireEvent(event);
            }
        }
    );

    mol.map.basemap.BaseMapControlDisplay = mol.mvp.View.extend(
        {
            init: function() {
                var html = '' +
                    '<div class="mol-BaseMapControl">' +
                        '<div class="label">Base Map:</div>' +
                        '<div title="Basic Base Map (water and boundaries only)" class="widgetTheme button">Basic</div>' +
<<<<<<< HEAD
                        //'<div title="Road Base Map" class="widgetTheme button">Roads</div>' +
                        '<div title="Terrain Base Map" class="widgetTheme button">Terrain</div>' +
=======
                        '<div title="Road Base Map" class="widgetTheme button">Political</div>' +
                        '<div title="Political boundaries." class="widgetTheme button">Roadmap</div>' +
                        '<div title="Topographic Base Map" class="widgetTheme button">Terrain</div>' +
>>>>>>> f071973d
                        '<div title="Satellite Base Map" class="widgetTheme button">Satellite</div>' +
                    '</div>';

                this._super(html);

            }
        }
    );
};


<|MERGE_RESOLUTION|>--- conflicted
+++ resolved
@@ -1432,11 +1432,7 @@
                     '    <button title="Remove layer." class="close">x</button>' +
                     '    <button title="Zoom to layer extent." class="zoom">z</button>' +
                     '    <button title="Layer metadata info." class="info">i</button>' +
-<<<<<<< HEAD
-                    '    <label class="buttonContainer"><input class="toggle" type="checkbox"><span class="customCheck"></span></label>' +
-=======
                     '    <label class="buttonContainer"><input class="toggle" type="checkbox"><span title="Toggle layer visibility." class="customCheck"></span></label>' +
->>>>>>> f071973d
                     '    <div class="opacityContainer"><div class="opacity"/></div>' +
                     '  </div>' +
                     '</li>';
@@ -2473,19 +2469,11 @@
                 this.bus = bus;
                 this.sql = '' +
                     'SELECT ' +
-<<<<<<< HEAD
-                    'provider as source, scientificname as name, type as type, english ' +
-                    'FROM scientificnames s ' +
-                    'LEFT JOIN (' +
-                    '   SELECT ' +
-                    '   scientific, array_to_string(array_sort(array_agg(common_names_eng)),', ') as english ' +
-=======
                     'provider as source, scientificname as name, type as type, englishname ' +
                     'FROM scientificnames s ' +
                     'LEFT JOIN (' +
                     '   SELECT ' +
                     '   scientific, initcap(lower(array_to_string(array_sort(array_agg(common_names_eng)),\', \'))) as englishname ' +
->>>>>>> f071973d
                     '   FROM master_taxonomy ' +
                     '   GROUP BY scientific ' +
                     ') n '+
@@ -3020,19 +3008,16 @@
         {
             init: function(layer, table, map) {
                 var sql =  "SELECT * FROM {0} where scientificname = '{1}' and type='{2}'",
-<<<<<<< HEAD
                     opacity = layer.opacity && table !== 'points' ? layer.opacity : null,
                     tile_style = opacity ? "#{0}{polygon-fill:#99cc00;}".format(table, opacity) : null,
                     hostname = window.location.hostname,
                     style_table_name = table,
                     info_query = sql;
-=======
                     tile_style =  null,
                     hostname = window.location.hostname;
->>>>>>> f071973d
 
                 if (layer.type === 'points') {
-                    sql = "SELECT cartodb_id, st_transform(the_geom, 3785) AS the_geom_webmercator " +
+                    sql = "SELECT cartodb_id, st_transform(the_geom, 3785) AS the_geom_webmercator, identifier " +
                         "FROM {0} WHERE lower(scientificname)='{1}'".format("gbif_import", layer.name.toLowerCase());
                     table = 'gbif_import';
                     style_table_name = 'names_old';
@@ -3196,32 +3181,19 @@
                     '   <tr>' +
                     '       <td>Local Inventories</td>' +
                     '       <td>Misc. sources</td>' +
-<<<<<<< HEAD
-                    '       <td></td>' +
-                    '       <td></td>' +
-                    '       <td></td>' +
-=======
                     '       <td>727 species with 1,820 records</td>' +
                     '       <td>4,042 species with 48,000 records</td>' +
                     '       <td>1,411 species with 9,895 records</td>' +
->>>>>>> f071973d
                     '       <td></td>' +
                     '       <td></td>' +
                     '   </tr>' +
                     '   <tr>' +
                     '       <td>Regional checklists</td>' +
                     '       <td>WWF</td>' +
-<<<<<<< HEAD
-                    '       <td></td>' +
-                    '       <td></td>' +
-                    '       <td></td>' +
-                    '       <td></td>' +
-=======
                     '       <td>3,081 species with 12,296 records</td>' +
                     '       <td>8,755 species with 201,418 records</td>' +
                     '       <td>4,224 species with 67,533 records</td>' +
                     '       <td>6,830 species with 67,533 records</td>' +
->>>>>>> f071973d
                     '       <td></td>' +
                     '   </tr>' +
                     '  </table>' +
@@ -3726,10 +3698,6 @@
             },
 
             setBaseMap: function(type) {
-<<<<<<< HEAD
-                    if(type=="Basic") {
-                        type="ROADMAP";
-=======
                     switch(type) {
                         case "Roadmap" :
                             this.map.setOptions({styles:null});
@@ -3852,7 +3820,6 @@
 ]});
                     type='ROADMAP';
                     break;
->>>>>>> f071973d
                     }
                     this.map.setMapTypeId(google.maps.MapTypeId[type.toUpperCase()])
             },
@@ -3914,14 +3881,9 @@
                     '<div class="mol-BaseMapControl">' +
                         '<div class="label">Base Map:</div>' +
                         '<div title="Basic Base Map (water and boundaries only)" class="widgetTheme button">Basic</div>' +
-<<<<<<< HEAD
-                        //'<div title="Road Base Map" class="widgetTheme button">Roads</div>' +
-                        '<div title="Terrain Base Map" class="widgetTheme button">Terrain</div>' +
-=======
                         '<div title="Road Base Map" class="widgetTheme button">Political</div>' +
                         '<div title="Political boundaries." class="widgetTheme button">Roadmap</div>' +
                         '<div title="Topographic Base Map" class="widgetTheme button">Terrain</div>' +
->>>>>>> f071973d
                         '<div title="Satellite Base Map" class="widgetTheme button">Satellite</div>' +
                     '</div>';
 
