function mol() {
    var args = Array.prototype.slice.call(arguments),
        callback = args.pop(),
        modules = (args[0] && typeof args[0] === "string") ? args : args[0],        
        i,
        m,
        mod,
        submod;

    if (!(this instanceof mol)) {
        return new mol(modules, callback);
    }
   
    if (!modules || modules === '*') {
        modules = [];
        for (i in mol.modules) {
            if (mol.modules.hasOwnProperty(i)) {
                modules.push(i);
            }
        }
    }

    for (i = 0; i < modules.length; i += 1) {
        m = modules[i];
        mol.modules[m](this);            
        if (this[m].hasOwnProperty('submodules')) {
             for (submod in this[m].submodules) {
                 mol.modules[m][this[m]['submodules'][submod]](this);
             }
         }
    }

    callback(this);
    return this;
};

mol.modules = {};

mol.modules.common = function(mol) {

    mol.common = {};
    
    mol.common.assert = function(pred, msg) {
        if (!pred) {
            throw("Assertion failed: {0}".format(msg));
        }
    };
};

/**
 * https://gist.github.com/1049426
 * 
 * Usage: 
 * 
 *   "{0} is a {1}".format("Tim", "programmer");
 * 
 */
String.prototype.format = function(i, safe, arg) {
  function format() {
      var str = this, 
          len = arguments.length+1;
      
      for (i=0; i < len; arg = arguments[i++]) {
          safe = typeof arg === 'object' ? JSON.stringify(arg) : arg;
          str = str.replace(RegExp('\\{'+(i-1)+'\\}', 'g'), safe);
      }
      return str;
  }
  format.native = String.prototype.format;
  return format;
}();
/**
 * This module provides core functions.
 */
mol.modules.core = function(mol) {

    mol.core = {};

    /**
     * Retunrs a layer id string given a layer {name, type, source}.
     */
    mol.core.getLayerId = function(layer) {
        var name = $.trim(layer.name).replace(/ /g, "_"),
            type = $.trim(layer.type).replace(/ /g, "_"),
            source = $.trim(layer.source).replace(/ /g, "_");

        return 'layer-{0}-{1}-{2}'.format(name, type, source);
    };

    /**
     * @param id The layer id of the form "layer-{name}-{type}-{source}".
     */
    mol.core.getLayerFromId = function(id) {
        var tokens = id.split('-'),
            name = tokens[1].replace(/_/g, " "),
            type = tokens[2].replace(/_/g, " "),
            source = tokens[3].replace(/_/g, " ");

        return {
            id: id,
            name: name,
            type: type,
            source: source
        };
    };
};
mol.modules.bus = function(mol) {

    mol.bus = {};
    
    mol.bus.Event = Class.extend(
        {
            init: function(type, params) {
                mol.common.assert(type);
                this.type = type;
                if (params) {
                    _.extend(this, params);   
                }
            }
        }
    );

    mol.bus.Bus = function() {

        if (!(this instanceof mol.bus.Bus)) {
            return new mol.bus.Bus();
        }
        _.extend(this, Backbone.Events);

        this.fireEvent = function(event) {
            this.trigger(event.type, event);
        };

        this.addHandler = function(type, handler) {
            this.bind(
                type, 
                function(event) {
                    handler(event);
                }
            );
        };
        return this;
    };
};
mol.modules.mvp = function(mol) {
    
    mol.mvp = {};

    mol.mvp.Model = Class.extend(
        {           
            init: function(props) {
                this.props = props;
            },

            get: function(name) {
                return this.props[name];
            },

            json: function() {
                return JSON.stringify(this.props);
            }
        }
    );
    
    mol.mvp.Engine = Class.extend(
        {
            start: function(container) {
            },
            
            go: function(place) {
            },
            
            state: function() {
            }
        }
    );

    mol.mvp.View = Class.extend(
        {
            init: function(element, parent) {
                if (!element) {
                    element = '<div>';
                }
                _.extend(this, $(element));
                this.element = this[0];
                if (parent) {
                    $(parent).append(this.element);
                }
            }
        }
    );

    mol.mvp.Display = mol.mvp.View.extend(
        {
            init: function(element, parent) {
                this._super(element, parent);
            },

            engine: function(engine) {
                this.engine = engine;
            }
        }
    );
};mol.modules.services = function(mol) {
  
    mol.services = {};

    mol.services.submodules = ['cartodb'];

    mol.services.Action = Class.extend(
        {
            init: function(type, params) {
                mol.common.assert(type);
                this.type = type;
                if (params) {
                    _.extend(this, params);   
                }
            }
        }
    );

    mol.services.Callback = Class.extend(
        {
            /**
             * The success callback function takes as parameters the result
             * object and the action.
             * 
             * The failure callback function takes as parameters the error
             * result object and the action.
             *
             * @param success a callback function handling success
             * @param failure a callback function handling failure
             */
            init: function(success, failure) {
                this.success = success;
                this.failure = failure;
            }
        }
    );

    mol.services.Proxy = Class.extend(
        {
            /**
             * @param bus mol.bus.Bus
             */
            init: function(bus) {
                this.bus = bus;
            },
            
            /**
             * The callback here takes the action and the response as parameters.
             * 
             * @param action the mol.services.Action
             * @param callback the mol.services.Callback
             */
            execute: function(action, callback) {
                var cartodb = mol.services.cartodb;

                switch (action.type) {
                    case 'cartodb-sql-query':
                    cartodb.query(action.key, action.sql, this.callback(action, callback));
                    break;
                }
            },

            /**
             * Returns a proxy callback clousure around the clients action and 
             * the clients callback. This gets executed by the service. The 
             * services are expected to pass the service response to the callback 
             * as a single parameter.
             * 
             * @param action the client mol.services.Action
             * @param callback the client mol.services.Callback
             */
            callback: function(action, callback) {
                var self = this;

                return new mol.services.Callback(
                    function(response) { // Success.
                        callback.success(action, response);
                        self.fireEvents(action, response);
                    },
                    function (response) { // Failure.
                        callback.failure(action, response);
                        self.fireEvents(action, response, true);
                    }
                );
            },

            fireEvents: function(action, response, error) {
                var params = {
                        action: action, 
                        response:response, 
                        error:  error ? true : false
                    },
                    event = new mol.bus.Event(action.type, params);
                                  
                this.bus.fireEvent(event);
            }                
        }
    );
};
mol.modules.services.cartodb = function(mol) {
    
    mol.services.cartodb = {};
    
    mol.services.cartodb.SqlApi = Class.extend(
        {
            init: function(user, host) {
                this.user = user;
                this.host = host;
                this.url = 'https://{0}.{1}/api/v2/sql?q={2}';  
                this.cache = '/cache/get';
            },

            query: function(key, sql, callback) {                
                  var data = {
                          key: key,
                          sql: sql
                      },
                      xhr = $.post(this.cache, data);
                
                xhr.success(
                    function(response) {
                        callback.success(response);
                    }
                );

                xhr.error(
                    function(response) {
                        callback.failure(response);
                    }
                );
            }
        }
    );
    
    mol.services.cartodb.sqlApi = new mol.services.cartodb.SqlApi('mol', 'cartodb.com');
    
    mol.services.cartodb.query = function(key, sql, callback) {
        mol.services.cartodb.sqlApi.query(key, sql, callback);
    };

    /**
     * Converts a CartoDB SQL response to a search profile response.
     * 
     */
    mol.services.cartodb.Converter = Class.extend(    
        {
            init: function() {
            },
            
            convert: function(response) {
                this.response = response;
                return {

                    "layers": this.getLayers(this.response), 
                    "names": this.genNames(this.response), 
                    "sources": this.genSources(this.response), 
                    "types": this.genTypes(this.response)
                };
            },

            /**
             * Returns an array of unique values in the response. Key value is 
             * name, source, or type.
             */
            uniques: function(key, response) {
                var results = [],
                row = null;

                for (i in response.rows) {
                    row = response.rows[i];
                    switch (key) {
                    case 'name':
                        results.push(row.name);
                        break;
                    case 'type':
                        results.push(row.type);
                        break;
                    case 'source':
                        results.push(row.source);
                        break;
                    }
                }
                return _.uniq(results);
            },

            /**
             * Returns the top level names profile object.
             *  
             * {"name": "types":[], "sources":[], "layers":[]}
             * 
             */
            genNames: function(response) {
                var names = this.uniques('name', response),
                name = null,
                profile = {};
                
                for (i in names) {
                    name = names[i];
                    profile[name] = this.getNameProfile(name, response);
                }
                
                return profile;
            },
            
            /**
             * Returns the top level types profile object.
             *  
             * {"type": "names":[], "sources":[], "layers":[]}
             * 
             */
            genTypes: function(response) {
                var types = this.uniques('type', response),
                type = null,
                profile = {};
                
                for (i in types) {
                    type = types[i];
                    profile[type] = this.getTypeProfile(type, response);
                }
                
                return profile;
            },

            /**
             * Returns the top level source profile object.
             *  
             * {"source": "names":[], "types":[], "layers":[]}
             * 
             */
            genSources: function(response) {
                var sources = this.uniques('source', response),
                source = null,
                profile = {};
                
                for (i in sources) {
                    source = sources[i];
                    profile[source] = this.getSourceProfile(source, response);
                }
                
                return profile;
            },

            /**
             * Returns a profile for a single name.
             */
            getNameProfile: function(name, response) {
                var layers = [],
                sources = [],
                types = [],
                row = null;
                
                for (i in response.rows) {
                    row = response.rows[i];
                    if (name === row.name) {
                        layers.push(i + '');
                        sources.push(row.source);
                        types.push(row.type);
                    }
                }
                return {
                    "layers": _.uniq(layers),
                    "sources" : _.uniq(sources),
                    "types": _.uniq(types)
                };
            },

            /**
             * Returns a profile for a single source.
             */
            getSourceProfile: function(source, response) {
                var layers = [],
                names = [],
                types = [],
                row = null;
                
                for (i in response.rows) {
                    row = response.rows[i];
                    if (source === row.source) {
                        layers.push(i + '');
                        names.push(row.name);
                        types.push(row.type);
                    }
                }
                return {
                    "layers": _.uniq(layers),
                    "names" : _.uniq(names),
                    "types": _.uniq(types)
                };
            },

            /**
             * Returns a profile for a single type.
             */
            getTypeProfile: function(type, response) {
                var layers = [],
                sources = [],
                names = [],
                row = null;
                
                for (i in response.rows) {
                    row = response.rows[i];
                    if (type === row.type) {
                        layers.push(i + '');
                        sources.push(row.source);
                        names.push(row.name);
                    }
                }
                return {
                    "layers": _.uniq(layers),
                    "sources" : _.uniq(sources),
                    "names": _.uniq(names)
                };
            },
            
            /**
             * Returns the layers profile.
             */
            getLayers: function(response) {
                var rows = response.rows,
                row = null,
                key = null,
                layers = {};

                for (i in rows) {
                    row = rows[i];
                    key = i + '';
                    layers[key] = {
                        name: row.name,
                        source: row.source,
                        type: row.type
                        //extent: this.getExtent(row.extent)
                    };
                }
                return layers;
            },

            /**
             * Returns an array of coordinate arrays:
             * [[1, 2], ...]
             *  
             * @param polygon POLYGON((34.073597 36.393648,34.073597 36.467531,
             *                         34.140662 36.467531,34.140662 36.393648,
             *                         34.073597 36.393648))
             */
            getExtent: function(polygon) {
                return _.map(
                    polygon.split('POLYGON((')[1].split('))')[0].split(','), 
                    function(x) {
                        var pair = x.split(' '); 
                        return [parseFloat(pair[0]), parseFloat(pair[1])];
                    }
                );                
            }
        }
    );

    mol.services.cartodb.converter = new mol.services.cartodb.Converter();

    mol.services.cartodb.convert = function(response) {
        return mol.services.cartodb.converter.convert(response);
    };
};
mol.modules.map = function(mol) {

    mol.map = {};

    mol.map.submodules = ['search', 'results', 'layers', 'tiles', 'menu', 'loading', 'dashboard', 'query'];

    mol.map.MapEngine = mol.mvp.Engine.extend(
        {
            init: function(api, bus) {
                this.api = api;
                this.bus = bus;
            },

            start: function(container) {
                this.display = new mol.map.MapDisplay('.map_container');
                this.addControls();
                this.addEventHandlers();
            },

            go: function(place) {
            },

            place: function() {
            },
            addControls: function() {
                var map = this.display.map,
                    controls = map.controls,
                    c = null,
                    ControlPosition = google.maps.ControlPosition,
                    ControlDisplay = mol.map.ControlDisplay;

                // Add top right map control.
                this.ctlRight = new ControlDisplay('RightControl');
                controls[ControlPosition.TOP_RIGHT].clear();
                controls[ControlPosition.TOP_RIGHT].push(this.ctlRight.element);

                // Add top center map control.
                this.ctlTop = new ControlDisplay('CenterTopControl');
                controls[ControlPosition.TOP_CENTER].clear();
                controls[ControlPosition.TOP_CENTER].push(this.ctlTop.element);

                // Add top left map control.
                this.ctlLeft = new ControlDisplay('TopLeftControl');
                controls[ControlPosition.TOP_LEFT].clear();
                controls[ControlPosition.TOP_LEFT].push(this.ctlLeft.element);

                // Add bottom left map control.
                this.ctlBottom = new ControlDisplay('LeftBottomControl');
                controls[ControlPosition.BOTTOM_LEFT].clear();
                controls[ControlPosition.BOTTOM_LEFT].push(this.ctlBottom.element);

                // Add bottom right map control.
                this.ctlRightBottom = new ControlDisplay('RightBottomControl');
                controls[ControlPosition.RIGHT_BOTTOM].clear();
                controls[ControlPosition.RIGHT_BOTTOM].push(this.ctlRightBottom.element);

            },
            /**
             * Gets the control display at a Google Map control position.
             *
             * @param position google.maps.ControlPosition
             * @return mol.map.ControlDisplay
             */
            getControl: function(position) {
                var ControlPosition = google.maps.ControlPosition,
                    control = null;

                switch (position) {
                case ControlPosition.TOP_RIGHT:
                    control = this.ctlRight;
                    break;
                case ControlPosition.TOP_CENTER:
                    control = this.ctlTop;
                    break;
                case ControlPosition.TOP_LEFT:
                    control = this.ctlLeft;
                    break;
                case ControlPosition.BOTTOM_LEFT:
                    control = this.ctlBottom;
                    break;
                 case ControlPosition.RIGHT_BOTTOM:
                    control = this.ctlRightBottom;
                    break;
                }

                return control;
            },

            addEventHandlers: function() {
                var self = this;

                google.maps.event.addListener(
                    self.display.map,
                    "zoom_changed",
                    function() {
                        self.bus.fireEvent(new mol.bus.Event('map-zoom-changed'));
                    }
                );
                google.maps.event.addListener(
                    self.display.map,
                    "center_changed",
                    function() {
                        self.bus.fireEvent(new mol.bus.Event('map-center-changed'));
                    }
                );
                google.maps.event.addListener(
                    self.display.map,
                    "idle",
                    function () {
                        self.bus.fireEvent(new mol.bus.Event('map-idle'));
                    }
                );
                /**
                 * The event.overlays contains an array of overlays for the map.
                 */
                this.bus.addHandler(
                    'add-map-overlays',
                    function(event) {
                        _.each(
                            event.overlays,
                            function(overlay) {
                                self.display.map.overlayMapTypes.push(overlay);
                             },
                            self
                        );
                    }
                );
                this.bus.addHandler(
                    'register-list-click',
                    function(event) {
                            google.maps.event.addListener(
                            self.display.map,
                            "rightclick",
                            function(event) {
                                var params = { gmaps_event : event, map : self.display.map}
                                self.bus.fireEvent(new mol.bus.Event('species-list-query-click',params));
                            }
                        );
                    }
                );
                /*
                 *  Turn on the loading indicator display when zooming
                 */
                this.bus.addHandler(
                        'map-zoom-changed',
                        function() {
                           self.bus.fireEvent(new mol.bus.Event('show-loading-indicator',{source : "map"}));
                        }
                );
                 /*
                 *  Turn on the loading indicator display when moving the map
                 */
                this.bus.addHandler(
                        'map-center-changed',
                        function() {
                           self.bus.fireEvent(new mol.bus.Event('show-loading-indicator',{source : "map"}));
                        }
                );
                /*
                 *  Turn off the loading indicator display if there are no overlays, otherwise tie handlers to map tile img elements.
                 */
                this.bus.addHandler(
                        'map-idle',
                        function() {
                            self.bus.fireEvent(new mol.bus.Event('hide-loading-indicator',{source : "map"}));
                            if (self.display.map.overlayMapTypes.length > 0) {
                                self.bus.fireEvent(new mol.bus.Event('show-loading-indicator',{source : "overlays"}));
                                $("img",self.display.map.overlayMapTypes).imagesLoaded (
                                    function(images, proper, broken) {
                                        self.bus.fireEvent( new mol.bus.Event('hide-loading-indicator',{source : "overlays"}));
                                    }
                                 );
                            }
                        }
                );


                /**
                 * Handles the layer-toggle event. The event.layer is a layer
                 * object {name, type} and event.showing is true if the layer
                 * is showing, false otherwise.
                 */
                this.bus.addHandler(
                    'layer-toggle',
                    function(event) {
                        var name = event.layer.name,
                            type = event.layer.type,
                            id = 'layer-{0}-{1}'.format(name, type),
                            overlayMapTypes = self.display.map.overlayMapTypes;

                        overlayMapTypes.forEach(
                            function(layer, index) {
                                if (layer.name === id) {
                                    overlayMapTypes.removeAt(index);
                                }
                            }
                        );
                    }
                );
                /**
                 * Handles the layer-toggle event. The event.layer is a layer
                 * object {name, type} and event.showing is true if the layer
                 * is showing, false otherwise.
                 */
                this.bus.addHandler(
                    'toggle-overlays',
                    function(event) {
                        var toggle = event.toggle,
                        overlayMapTypes = self.display.map.overlayMapTypes;
                        if(toggle == false) {
                            self.layerList = [];
                            overlayMapTypes.forEach(
                                function(layer, index) {
                                    self.layerList.push(layer);
                                    overlayMapTypes.removeAt(index);
                                }
                            )
                            overlayMapTypes.clear();
                        } else {
                            _.each(
                                self.layerList,
                                function(layer){
                                    self.display.map.overlayMapTypes.push(layer);
                                }
                            )
                        }

                    }
                );
                this.bus.addHandler(
                    'add-map-control',

                    /**
                     * Callback that adds a map control display in a specified
                     * slot. The event is expected to have the following
                     * properties:
                     *
                     *   event.display - mol.map.ControlDisplay
                     *   event.slot - mol.map.ControlDisplay.Slot
                     *   event.position - google.maps.ControlPosition
                     *
                     * @param event mol.bus.Event
                     */
                    function(event) {
                        var display = event.display,
                            slot = event.slot,
                            position = event.position,
                            control = self.getControl(position);

                        control.slot(display, slot);
                    }
                );
            }
        }
    );

    mol.map.MapDisplay = mol.mvp.View.extend(
        {
            init: function(element) {
                var mapOptions = null;

                this._super(element);

                mapOptions = {
                    zoom: 2,
                    maxZoom: 15,
                    minZoom: 2,
                    minLat: -85,
                    maxLat: 85,
                    mapTypeControlOptions: { position: google.maps.ControlPosition.BOTTOM_LEFT},
                    center: new google.maps.LatLng(0,0),
                    mapTypeId: google.maps.MapTypeId.ROADMAP,
                    styles: [
                        {
                            "featureType":"all",
                            "elementType":"all",
                            "stylers":[
                                {
                                    "lightness":43
                                },
                                {
                                    "visibility":"simplified"
                                },
                                {
                                    "saturation":-59
                                }
                            ]
                        },
                        {
                            "elementType":"labels",
                            "stylers":[
                                {
                                    "visibility":"on"
                                }
                            ]
                        }

                    ]
                };

                this.map = new google.maps.Map(this.element, mapOptions);
            }
        }
    );

    /**
     * This display is a container with support for adding composite displays in
     * a top, middle, and bottom slot. It gets attached to a map control positions.
     *
     */
    mol.map.ControlDisplay = mol.mvp.View.extend(
        {
            /**
             * @param name css class name for the display
             */
            init: function(name) {
                var Slot = mol.map.ControlDisplay.Slot,
                    className = 'mol-Map-' + name,
                    html = '' +
                    '<div class="' + className + '">' +
                    '    <div class="TOP"></div>' +
                    '    <div class="MIDDLE"></div>' +
                    '    <div class="BOTTOM"></div>' +
                    '</div>';

                this._super(html);
                //this.selectable({disabled: true});

                    $(this).find(Slot.TOP).removeClass('ui-selectee');
                    $(this).find(Slot.MIDDLE).removeClass('ui-selectee');
                    $(this).find(Slot.BOTTOM).removeClass('ui-selectee');

            },

            /**
             * Puts a display in a slot.
             *
             * @param dislay mol.map.ControlDisplay
             * @param slot mol.map.ControlDisplay.Slot
             */
            slot: function(display, slot) {
                var Slot = mol.map.ControlDisplay.Slot,
                    slotDisplay = $(this).find(slot);

                switch (slot) {
                case Slot.FIRST :
                    this.prepend(display);
                    break;
                case Slot.LAST:
                    this.append(display);
                    break;
                default:
                    slotDisplay.append(display);
                }
            }
        }
    );

    mol.map.ControlDisplay.Slot = {
        FIRST: '.FIRST',
        TOP: '.TOP',
        MIDDLE: '.MIDDLE',
        BOTTOM: '.BOTTOM',
        LAST: '.LAST'
    };
};
mol.modules.map.loading = function(mol) {

    mol.map.loading = {};

    mol.map.loading.LoadingEngine = mol.mvp.Engine.extend(
    {
        init : function(proxy, bus) {
                this.proxy = proxy;
                this.bus = bus;
        },
        start : function() {
            this.addLoadingDisplay();
            this.addEventHandlers();
            this.cache = {};
        },
        /*
         *  Build the loading display and add it as a control to the top center of the map display.
         */
        addLoadingDisplay : function() {
                 var event,
                    params = {
                   display: null, // The loader gif display
                   slot: mol.map.ControlDisplay.Slot.TOP,
                   position: google.maps.ControlPosition.TOP_CENTER
                };
                this.loading = new mol.map.LoadingDisplay();
                params.display = this.loading;
                event = new mol.bus.Event('add-map-control', params);
                this.bus.fireEvent(event);
        },
        addEventHandlers : function () {
            var self = this;
           /*
            *  Turn off the loading indicator display
            */
            this.bus.addHandler(
                'hide-loading-indicator',
                function(event) {
                    var done = true;
                    self.cache[event.source]="done";
                    _.each(
                        self.cache,
                        function(source) {
                             if(source=="loading") {
                                 done = false;
                             }
                        }
                    )
                    if(done==true) {
                        self.loading.hide();
                    }
                }
            );
           /*
            *  Turn on the loading indicator display
            */
            this.bus.addHandler(
                'show-loading-indicator',
                function(event) {
                    self.loading.show();
                    self.cache[event.source]="loading";
                }
            );
        }
    }
    );

    /*
     *  Display for a loading indicator.
     *  Use jQuery hide() and show() to turn it off and on.
     */
    mol.map.LoadingDisplay = mol.mvp.View.extend(
    {
        init : function() {
            var className = 'mol-Map-LoadingWidget',
                html = '' +
                        '<div class="' + className + '">' +
                        '   <img src="static/loading.gif">' +
                        '</div>';
            this._super(html);
        },
    }
    );
}
mol.modules.map.layers = function(mol) {

    mol.map.layers = {};

    mol.map.layers.LayerEngine = mol.mvp.Engine.extend(
        {
            init: function(proxy, bus) {
                this.proxy = proxy;
                this.bus = bus;
            },

            start: function() {
                this.display = new mol.map.layers.LayerListDisplay('.map_container');
                this.fireEvents();
                this.addEventHandlers();
				    this.initSortable();
            },

            /**
             * Handles an 'add-layers' event by adding them to the layer list.
             * The event is expected to have a property named 'layers' which
             * is an arry of layer objects, each with a 'name' and 'type' property.
             * This function ignores layers that are already represented
             * as widgets.
             */
            addEventHandlers: function() {
                var self = this;

                this.bus.addHandler(
                    'add-layers',
                    function(event) {
                        _.each(
                            event.layers,
                            function(layer) { // Removes duplicate layers.
                                if (self.display.getLayer(layer).length > 0) {
                                    event.layers = _.without(event.layers, layer);
                                }
                            }
                        );
                        self.addLayers(event.layers);
                    }
                );
                this.bus.addHandler(
                    'layer-display-toggle',
                    function(event) {
                        var params = null,
                        e = null;

                        if (event.visible === undefined) {
                            self.display.toggle();
                            params = {visible: self.display.is(':visible')};
                        } else {
                            self.display.toggle(event.visible);
                        }
                    }
                );
            },

            /**
             * Fires the 'add-map-control' event. The mol.map.MapEngine handles
             * this event and adds the display to the map.
             */
            fireEvents: function() {
                var params = {
                        display: this.display,
                        slot: mol.map.ControlDisplay.Slot.TOP,
                        position: google.maps.ControlPosition.TOP_RIGHT
                    },
                    event = new mol.bus.Event('add-map-control', params);

                this.bus.fireEvent(event);
            },

            /**
             * Adds layer widgets to the map. The layers parameter is an array
             * of layer objects {id, name, type, source}.
             */
            addLayers: function(layers) {
                _.each(
                    layers,
                    function(layer) {
                        var l = this.display.addLayer(layer),
                        self = this;
                        self.bus.fireEvent(new mol.bus.Event('show-layer-display-toggle'));

                        if (layer.type === 'points') {
                            l.opacity.hide();
                        } else {
                            // Opacity slider change handler.
                            l.opacity.change(
                                function(event) {
                                    var params = {
                                            layer: layer,
                                            opacity: parseFloat(l.opacity.val())
                                        },
                                        e = new mol.bus.Event('layer-opacity', params);

                                    self.bus.fireEvent(e);
                                }
                            );
                        }

                        // Close handler for x button fires a 'remove-layers' event.
                        l.close.click(
                            function(event) {
                                var params = {
                                        layers: [layer]
                                    },
                                    e = new mol.bus.Event('remove-layers', params);
                                self.bus.fireEvent(e);
                                l.remove();
                                if(l.parent.length = 0) {
                                    self.bus.fireEvent(new mol.bus.Event('hide-layer-display-toggle'));
                                }
                            }
                        );

                        // Click handler for zoom button fires 'layer-zoom-extent'
                        // and 'show-loading-indicator' events.
                        l.zoom.click(
                            function(event) {
                                var params = {
                                        layer: layer,
                                        auto_bound: true
                                    },
                                    e = new mol.bus.Event('layer-zoom-extent', params),
                                    le = new mol.bus.Event('show-loading-indicator',{source : "map"});

                                self.bus.fireEvent(e);
                                self.bus.fireEvent(le);
                            }
                        );

                        l.toggle.attr('checked', true);

                        // Click handler for the toggle button.
                        l.toggle.click(
                            function(event) {
                                var showing = $(event.currentTarget).is(':checked'),
                                    params = {
                                        layer: layer,
                                        showing: showing
                                    },
                                    e = new mol.bus.Event('layer-toggle', params);

                                self.bus.fireEvent(e);
                            }
                        );
                    },
                    this
                );
            },

			   /**
			    * Add sorting capability to LayerListDisplay, when a result is
             * drag-n-drop, and the order of the result list is changed,
             * then the map will re-render according to the result list's order.
			    **/
			   initSortable: function() {
				    var self = this,
					     display = this.display;

				    display.list.sortable(
                    {
					         update: function(event, ui) {
						          var layers = [],
						          params = {},
                            e = null;

						          $(display.list).find('li').each(
                                function(i, el) {
							               layers.push($(el).attr('id'));
						              }
                            );

                            params.layers = layers;
						          e = new mol.bus.Event('reorder-layers', params);
						          self.bus.fireEvent(e);
					         }
				        }
                );
			   }
        }
    );

    mol.map.layers.LayerDisplay = mol.mvp.View.extend(
        {
            init: function(layer) {
                var html = '' +
                    '<li class="layerContainer">' +
                    '  <div class="layer widgetTheme">' +
                    '    <button><img class="type" src="/static/maps/search/{0}.png"></button>' +
                    '    <div class="layerName">' +
                    '        <div class="layerNomial">{1}</div>' +
                    '    </div>' +
                    '    <div class="buttonContainer">' +
                    '        <input class="toggle" type="checkbox">' +
                    '        <span class="customCheck"></span> ' +
                    '    </div>' +
                    '    <button class="close">x</button>' +
                    '    <button class="zoom">z</button>' +
                    '    <input type="range" class="opacity" min=".25" max="1.0" step=".25" />' +
                    '  </div>' +
                    '</li>';

                this._super(html.format(layer.type, layer.name));
                this.attr('id', layer.id);
                this.opacity = $(this).find('.opacity');
<<<<<<< HEAD
=======
                /* IE8 Doesnt support sliders */
                if(this.opacity[0].type == "text") {
                    $(this.opacity[0]).hide();
                }
>>>>>>> c20b2f28
                this.toggle = $(this).find('.toggle');
                this.zoom = $(this).find('.zoom');
                this.info = $(this).find('.info');
                this.close = $(this).find('.close');
                this.typePng = $(this).find('.type');
            }
        }
    );

    mol.map.layers.LayerListDisplay = mol.mvp.View.extend(
        {
            init: function() {
                var html = '' +
                    '<div class="mol-LayerControl-Layers">' +
                    /*'  <div class="staticLink widgetTheme" style="display: none; ">' +
                    '    <input type="text" class="linkText">' +
                    '  </div>' +*/
                    '  <div class="scrollContainer" style="">' +
                    '    <ul id="sortable">' +
                    '    </ul>' +
                    '  </div>' +
                    '</div>';

                this._super(html);
                this.list = $(this).find("#sortable");
                this.open = false;
                this.views = {};
                this.layers = [];
            },

            getLayer: function(layer) {
                return $(this).find('#{0}'.format(layer.id));
            },

			   getLayerById: function(id) {
				    return _.find(this.layers, function(layer){ return layer.id === id; });
			   },

            addLayer: function(layer) {
                var ld = new mol.map.layers.LayerDisplay(layer);
                ld.typePng[0].src = 'static/maps/search/'+layer.type.replace(/ /g,"_")+'.png';
                ld.typePng[0].title = 'Layer Type: '+layer.type;
                this.list.append(ld);
				    this.layers.push(layer);
                return ld;
            },

            render: function(howmany, order) {
				    var self = this;
                this.updateLayerNumber();
                return this;
            },

            updateLayerNumber: function() {
                var t = 0;
                _(this.layers).each(function(a) {
					if(a.enabled) t++;
				});
                $(this).find('.layer_number').html(t + " LAYER"+ (t>1?'S':''));
            },

            sortLayers: function() {
                var order = [];
                $(this).find('li').each(function(i, el) {
					order.push($(el).attr('id'));
				});
                this.bus.emit("map:reorder_layers", order);
            },

            open: function(e) {
                if(e) e.preventDefault();
                this.el.addClass('open');
                this.el.css("z-index","100");
                this.open = true;
            },

            close: function(e) {
                this.el.removeClass('open');
                this.el.css("z-index","10");
                this.open = false;
            },

            sort_by: function(layers_order) {
                this.layers.sort(function(a, b) {
                                     return _(layers_order).indexOf(a.name) -
                                         _(layers_order).indexOf(b.name);
                                 });
                this.open = true;
                this.hiding();
            },

            hiding: function(e) {
                var layers = null;

                if (!this.open) {
                    return;
                }

                // put first what are showing
                this.layers.sort(
                    function(a, b) {
                        if (a.enabled && !b.enabled) {
                            return -1;
                        } else if (!a.enabled && b.enabled) {
                            return 1;
                        }
                        return 0;
                    }
                );
                layers = _(this.layers).pluck('name');
                this.bus.emit("map:reorder_layers", layers);
                this.order = layers;
                this.render(3);
                this.close();
            }
        }
    );
};
mol.modules.map.menu = function(mol) {

    mol.map.menu = {};

    mol.map.menu.MenuEngine = mol.mvp.Engine.extend(
        {
            init: function(proxy, bus) {
                this.proxy = proxy;
                this.bus = bus;
            },

            /**
             * Starts the MenuEngine. Note that the container parameter is
             * ignored.
             */
            start: function() {
                this.display = new mol.map.menu.MenuDisplay();
                this.display.toggle(true);
                this.addEventHandlers();
                this.fireEvents();
            },

            /**
             * Adds a handler for the 'search-display-toggle' event which
             * controls display visibility. Also adds UI event handlers for the
             * display.
             */
            addEventHandlers: function() {
                var self = this;

                this.display.dashboardItem.click(
                    function(event) {
                        self.bus.fireEvent(
                            new mol.bus.Event('taxonomy-dashboard-toggle'));
                    }
                );

                this.display.searchItem.click(
                    function(event) {
                        self.bus.fireEvent(
                            new mol.bus.Event('search-display-toggle'));
                    }
                );
                this.display.speciesListItem.click(
                    function(event) {
                        self.bus.fireEvent(new mol.bus.Event('species-list-tool-toggle'));
                    }
                );
                this.display.layersToggle.click(
                    function(event) {
                        if(self.display.layersToggle[0].src == '/static/maps/layers/collapse.png')  {
                            self.bus.fireEvent(new mol.bus.Event('layer-display-toggle',{visible : false}));
                            self.display.layersToggle[0].src = '/static/maps/layers/expand.png';
                        } else {
                            self.bus.fireEvent(new mol.bus.Event('layer-display-toggle',{visible : true}));
                            self.display.layersToggle[0].src = '/static/maps/layers/collapse.png';
                        }
                    }
                );

                this.bus.addHandler(
                    'hide-layer-display-toggle',
                    function(event) {
                        self.display.layersToggle[0].style.visibility="hidden";
                    }
                );
                this.bus.addHandler(
                    'show-layer-display-toggle',
                    function(event) {
                        self.display.layersToggle[0].style.visibility="visible";
                    }
                );
                this.bus.addHandler(
                    'menu-display-toggle',
                    function(event) {
                        var params = null,
                        e = null;

                        if (event.visible === undefined) {
                            self.display.toggle();
                            params = {visible: self.display.is(':visible')};
                        } else {
                            self.display.toggle(event.visible);
                        }
                    }
                );
            },

            /**
             * Fires the 'add-map-control' event. The mol.map.MapEngine handles
             * this event and adds the display to the map.
             */
            fireEvents: function() {
                var params = {
                        display: this.display,
                        slot: mol.map.ControlDisplay.Slot.FIRST,
                        position: google.maps.ControlPosition.TOP_RIGHT
                    },
                    event = new mol.bus.Event('add-map-control', params);

                this.bus.fireEvent(event);
            }
        }
    );

    mol.map.menu.MenuDisplay = mol.mvp.View.extend(
        {
            init: function() {
                var html = '' +
                    '<div class="mol-LayerControl-Menu ">' +
                    '    <div class="label">' +
                    '       <img class="layersToggle" src="/static/maps/layers/collapse.png">' +
                    '    </div>' +
                    '    <div title="Toggle taxonomy dashboard." class="widgetTheme dashboard button">Dashboard</div>' +
                    '    <div title="Toggle layer search tools." class="widgetTheme search button">Search</div>' +
                    '    <div title="Toggle species list radius tool (right-click to use)" class="widgetTheme list button">Species&nbsp;Lists</div>' +
                    '</div>' +
                    '<div class="mol-LayerControl-Layers">' +
                    /*'      <div class="staticLink widgetTheme" >' +
                    '          <input type="text" class="linkText" />' +
                    '      </div>' +*/
                    '   <div class="scrollContainer">' +
                    '   </div>' +
                    '</div>';

                this._super(html);
                this.searchItem = $(this).find('.search');
                this.dashboardItem = $(this).find('.dashboard');
                this.speciesListItem = $(this).find('.list');
<<<<<<< HEAD
=======
                this.layersToggle = $(this).find('.layersToggle');
>>>>>>> c20b2f28
            }
        }
    );
};



/**
 * This module provides support for rendering search results.
 */
mol.modules.map.results = function(mol) {

    mol.map.results = {};

    mol.map.results.ResultsEngine = mol.mvp.Engine.extend(
        {
            /**
             * @param bus mol.bus.Bus
             */
            init: function(proxy, bus) {
                this.proxy = proxy;
                this.bus = bus;
            },

            /**
             * Starts the SearchEngine. Note that the container parameter is
             * ignored.
             */
            start: function(container) {
                this.display = new mol.map.results.ResultsDisplay();
                this.display.toggle(false);
                this.addEventHandlers();
                this.fireEvents();
            },

            /**
             * Adds a handler for the 'search-display-toggle' event which
             * controls display visibility. Also adds UI event handlers for the
             * display.
             */
            addEventHandlers: function() {
                var self = this;

                /**
                 * Clicking the "select all" link checks all results.
                 */
                this.display.selectAllLink.click(
                    function(event) {
                        self.display.toggleSelections(true);
                    }
                );

                /**
                 * Clicking the 'map selected layers' button fires an 'add-layers'
                 * event on the bus.
                 */
                this.display.addAllButton.click(
                    function(event) {
                        var checkedResults = self.display.getChecked(),
                        layers = _.map(
                            checkedResults,
                            function(result) {
                                var id = $(result).find('.result').attr('id');
                                return mol.core.getLayerFromId(id);
                            }
                        );

                        self.bus.fireEvent(
                            new mol.bus.Event(
                                'add-layers',
                                {
                                    layers: layers
                                }
                            )
                        );
                    }
                );
                /**
                 * Clicking the "select none" link unchecks all results.
                 */
                this.display.selectNoneLink.click(
                    function(event) {
                        self.display.toggleSelections(false);
                    }
                );

                /**
                 * Callback that toggles the search display visibility. The
                 * event is expected to have the following properties:
                 *
                 *   event.visible - true to show the display, false to hide it,
                 *                   undefined to toggle.
                 *
                 * @param event mol.bus.Event
                 */
                this.bus.addHandler(
                    'results-display-toggle',
                    function(event) {
                        if (event.visible === undefined) {
                            self.display.toggle();
                        } else {
                            self.display.toggle(event.visible);
                        }
                    }
                );

                /**
                 * Callback that displays search results.
                 */
                this.bus.addHandler(
                    'search-results',
                    function(event) {
                        self.results = mol.services.cartodb.convert(event.response);
                        self.profile = new mol.map.results.SearchProfile(self.results);
                        if (self.getLayersWithIds(self.results.layers).length > 0) {
                            self.showFilters(self.profile);
                            self.showLayers(self.results.layers);
                        } else {
                            self.showNoResults();
                        }
                    }
                );
            },

            /**
             * Fires the 'add-map-control' event. The mol.map.MapEngine handles
             * this event and adds the display to the map.
             */
            fireEvents: function() {
                var params = {
                    display: this.display,
                    slot: mol.map.ControlDisplay.Slot.BOTTOM,
                    position: google.maps.ControlPosition.TOP_LEFT
                },
                event = new mol.bus.Event('add-map-control', params);

                this.bus.fireEvent(event);
            },

            /**
             * Handles layers (results) to display by updating the result list
             * and filters.
             *
             * layers:
             *    0:
             *      name: "Coturnix delegorguei"
             *      source: "eafr"
             *      type: "points"
             *
             * @param layers an array of layers
             */
            showLayers: function(layers) {
                var display = this.display;

                display.clearResults();

                // Set layer results in display.
                 _.each(
                    this.display.setResults(this.getLayersWithIds(layers)),
                    function(result) {
                    // TODO: Wire up results.
                    },
                    this
                  );
                this.display.noResults.hide();
                this.display.results.show();
                this.display.toggle(true);
            },
            /*
             * Displays a message when no results are returned from the search query.
             */
            showNoResults: function() {
                this.display.clearFilters();
                this.display.results.hide();
                this.display.noResults.show();
                this.display.toggle(true);
            },
            /**
             * Returns an array of layer objects {id, name, type, source}
             * with their id set given an array of layer objects
             * {name, type, source}.
             */
            getLayersWithIds: function(layers) {
                return  _.map(
                    layers,
                    function(layer) {
                        return _.extend(layer, {id: mol.core.getLayerId(layer)});
                    }
                );
            },

            showFilters: function(profile) {
                var display = this.display,
                layerNames = profile.getKeys('names'),
                sourceNames = profile.getKeys('sources'),
                typeNames = profile.getKeys('types');

                display.clearFilters();

                // Set name options in display.
                _.each(
                    display.setOptions('Names', layerNames),
                    function (option) {
                        option.click(this.optionClickCallback(option, 'Names'));
                    },
                    this
                );

                // Set source options in display.
                _.each(
                    display.setOptions('Sources', sourceNames),
                    function (option) {
                        option.click(this.optionClickCallback(option, 'Sources'));
                    },
                    this
                );

                // Set type options in display.
                _.each(
                    display.setOptions('Types', typeNames),
                    function (option) {
                        option.click(this.optionClickCallback(option, 'Types'));
                    },
                    this
                );

            },

            /**
             * Returns a function that styles the option as selected and removes
             * the selected styles from all other items. This is what gets fired
             * when a filter option is clicked.
             *
             * @param filter mol.map.results.FilterDisplay
             * @param option the filter option display
             */
            optionClickCallback: function(option, filterName) {
                var self = this;

                return function(event) {
                    self.display.clearOptionSelections(filterName);
                    option.addClass('selected');
                    self.updateDisplay();
                };
            },

            /**
             * When a filter is clicked, the search display results are
             * dynamically updated to match name, source, and type. This
             * is the function that makes that happen. It calculates the
             * new layers (results) that are viewable and calls the
             * handleResults() function.
             *
             */
            updateDisplay: function() {
                var name = this.display.getOptions('Names', true)[0].attr('id'),
                source = this.display.getOptions('Sources', true)[0].attr('id'),
                type = this.display.getOptions('Types', true)[0].attr('id'),
                layers = this.profile.getNewLayers(
                    name !== 'All' ? name : null,
                    source !== 'All' ? source : null,
                    type !== 'All'? type : null);

                this.showLayers(layers);
            }
        }
    );

    /**
     * The main display for search results. Contains a search box, a search
     * results list, and search result filters. This is the thing that gets
     * added to the map as a control.
     */
    mol.map.results.ResultsDisplay = mol.mvp.View.extend(
        {
            init: function() {
                var html = '' +
                    '<div class="mol-LayerControl-Results">' +
                    '  <div class="filters"></div>' +
                    '  <div class="searchResults widgetTheme">' +
                    '    <div class="results">' +
                    '      <div class="resultHeader">' +
                    '         Results' +
                    '         <a href="#" class="selectNone">none</a>' +
                    '         <a href="#" class="selectAll">all</a>' +
                    '      </div>' +
                    '      <ol class="resultList"></ol>' +
                    '      <div class="pageNavigation">' +
                    '         <button class="addAll">Map Selected Layers</button>' +
                    '      </div>' +
                    '    </div>' +
                    '    <div class="noresults">' +
                    '      <h3>No results found.</h3>' +
                    '    </div>' +
                    '  </div>' +
                    '</div>';

                this._super(html);
                this.resultList = $(this).find('.resultList');
                this.filters = $(this).find('.filters');
                this.selectAllLink = $(this).find('.selectAll');
                this.selectNoneLink = $(this).find('.selectNone');
                this.addAllButton = $(this).find('.addAll');
                this.results = $(this).find('.results');
                this.noResults = $(this).find('.noresults');
            },

            clearResults: function() {
                this.resultList.html('');
            },

            clearFilters: function() {
                this.filters.html('');
            },

            /**
             * Makes all options for a filter unselected.
             */
            clearOptionSelections: function(filterName) {
                _.each(
                    this.getOptions(filterName),
                    function(option) {
                        option.removeClass('selected').addClass('option');
                    }
                );
            },

            toggleSelections: function(showOrHide) {
                $('.checkbox').each(
                    function() {
                        $(this).attr('checked', showOrHide);
                    }
                );
            },

            /**
             * Returns an array of jquery result objects that are checked.
             */
            getChecked: function() {
                var checked = _.filter(
                    this.resultList.children(),
                    function(result) {
                        if ($(result).find('.checkbox').attr('checked')) {
                            return true;
                        } else {
                            return false;
                        }
                    },
                    this
                );

                return _.map(
                    checked,
                    function(result) {
                        return $(result);
                    }
                );
            },

            /**
             * Sets the results and returns them as an array of JQuery objects.
             *
             * @param layers An array of layer objects {id, name, type, source}
             */
            setResults: function(layers) {
                return _.map(
                    layers,
                    function(layer) {
                        var id = layer.id,
                            name = layer.name,
                            result = new mol.map.results.ResultDisplay(name, id);
                            result.sourcePng[0].src = 'static/maps/search/'+layer.source.replace(/ /g,"_")+'.png';
                            result.sourcePng[0].title = 'Layer Source: ' + layer.source;
                            result.typePng[0].src = 'static/maps/search/'+layer.type.replace(/ /g,"_")+'.png';
                            result.typePng[0].title = 'Layer Type: ' + layer.type;
                        this.resultList.append(result);
                        return result;
                    },
                    this
                );
            },

            /**
             * Sets the options for a filter and returns the options as an array
             * of JQuery objects.
             */
            setOptions: function(filterName, optionNames) {
                var self = this,
                filter = new mol.map.results.FilterDisplay(filterName),
                options =  _.map(
                    optionNames,
                    function(name) {
                        var option = new mol.map.results.OptionDisplay(name);
                        filter.options.append(option);
                        return option;
                    }
                );

                filter.attr('id', filterName);
                this.filters.append(filter);
                return _.union([filter.allOption], options);
            },

            /**
             * Returns an array of filter options as JQuery objects. If
             * selected is true, only returns options that are selected.
             */
            getOptions: function(filterName, selected) {
                var filter = this.filters.find('#{0}'.format(filterName)),
                options =  _.filter(
                    filter.find('.option'),
                    function(option) {
                        var opt = $(option);

                        if (!selected) {
                            return true;
                        } else if (opt.hasClass('selected')) {
                            return true;
                        } else {
                            return false;
                        }
                    }
                );

                return _.map(
                    options,
                    function(option) {
                        return $(option);
                    }
                );
            }
        }
    );
    /**
     * The display for a single search result that lives in the result list.
     *
     * @param parent the .resultList element in search display
     */
    mol.map.results.ResultDisplay = mol.mvp.View.extend(
        {
            init: function(name, id) {
                var html = '' +
                    '<div>' +
                    '<ul id="{0}" class="result">' +
                    '<div class="resultSource"><button><img class="source" src=""></button></div>' +
                    '<div class="resultType" ><button ><img class="type" src=""></button></div>' +
                    '<div class="resultName">{1}' +
                    '  <div class="resultNomial" ></div>' +
                    '  <div class="resultAuthor"></div>' +
                    '</div>' +
                    '<div class="buttonContainer"> ' +
                    '  <input type="checkbox" class="checkbox" /> ' +
                    '  <span class="customCheck"></span> ' +
                    '</div> ' +
                    '</ul>' +
                    '<div class="break"></div>' +
                    '</div>';

                this._super(html.format(id, name));

                this.infoLink = $(this).find('.info');
                this.nameBox = $(this).find('.resultName');
                this.sourcePng = $(this).find('.source');
                this.typePng = $(this).find('.type');
            }
        }
    );

    /**
     * The display for a single search result filter. Allows you to select a name,
     * source, or type and see only matching search results.
     */
    mol.map.results.FilterDisplay = mol.mvp.View.extend(
        {
            init: function(name) {
                var html = '' +
                    '<div class="filter widgetTheme">' +
                    '    <div class="filterName">{0}</div>' +
                    '    <div class="options"></div>' +
                    '</div>';

                this._super(html.format(name));
                this.name = $(this).find('.filterName');
                this.options = $(this).find('.options');
                this.allOption = new mol.map.results.OptionDisplay('All');
                this.allOption.addClass('selected');
                this.options.append(this.allOption);
            }
        }
    );

    mol.map.results.OptionDisplay = mol.mvp.View.extend(
        {
            init: function(name) {
                this._super('<div id="{0}" class="option">{0}</div>'.format(name, name));
            }
        }
    );


    /**
     * This class supports dynamic search result filtering. You give it a name,
     * source, type, and search profile, and you get back all matching results
     * that satisfy those constraints. This is the thing that allows you to
     * click on a name, source, or type and only see those results.
     *
     * TODO: This could use a refactor. Lot's of duplicate code.
     */
    mol.map.results.SearchProfile = Class.extend(
        {
            init: function(response) {
                this.response = response;
            },

            /**
             * Gets layer names that satisfy a name, source, and type combined
             * constraint.
             *
             * @param name the layer name
             * @param source the layer source
             * @param type the layer type
             * @param profile the profile to test
             *
             */
            getNewLayers: function(name, source, type, profile) {
                var layers = this.getLayers(name, source, type, profile);

                return _.map(
                    layers,
                    function(layer) {
                        return this.getLayer(parseInt(layer));
                    },
                    this
                );
            },

            getLayers: function(name, source, type, profile) {
                var response = this.response,
                currentProfile = profile ? profile : 'nameProfile',
                nameProfile = name ? response.names[name] : null,
                sourceProfile = source ? response.sources[source] : null,
                typeProfile = type ? response.types[type] : null,
                profileSatisfied = false;

                if (!name && !type && !source){
                    var keys = new Array();
                    for (i in response.layers) {
                        keys.push(i);
                    };
                    return keys;
                }

                switch (currentProfile) {

                case 'nameProfile':
                    if (!name) {
                        return this.getLayers(name, source, type, 'sourceProfile');
                    }

                    if (nameProfile) {
                        if (!source && !type) {
                            return nameProfile.layers;
                        }
                        if (source && type) {
                            if (this.exists(source, nameProfile.sources) &&
                                this.exists(type, nameProfile.types)) {
                                return _.intersect(
                                    nameProfile.layers,
                                    this.getLayers(name, source, type, 'sourceProfile'));
                            }
                        }
                        if (source && !type) {
                            if (this.exists(source, nameProfile.sources)) {
                                return _.intersect(
                                    nameProfile.layers,
                                    this.getLayers(name, source, type, 'sourceProfile'));
                            }
                        }
                        if (!source && type) {
                            if (this.exists(type, nameProfile.types)) {
                                return _.intersect(
                                    nameProfile.layers,
                                    this.getLayers(name, source, type, 'typeProfile'));
                            }
                        }
                    }
                    return [];

                case 'sourceProfile':
                    if (!source) {
                        return this.getLayers(name, source, type, 'typeProfile');
                    }

                    if (sourceProfile) {
                        if (!name && !type) {
                            return sourceProfile.layers;
                        }
                        if (name && type) {
                            if (this.exists(name, sourceProfile.names) &&
                                this.exists(type, sourceProfile.types)) {
                                return _.intersect(
                                    sourceProfile.layers,
                                    this.getLayers(name, source, type, 'typeProfile'));
                            }
                        }
                        if (name && !type) {
                            if (this.exists(name, sourceProfile.names)) {
                                return sourceProfile.layers;
                            }
                        }
                        if (!name && type) {
                            if (this.exists(type, sourceProfile.types)) {
                                return _.intersect(
                                    sourceProfile.layers,
                                    this.getLayers(name, source, type, 'typeProfile'));
                            }
                        }
                    }
                    return [];

                case 'typeProfile':
                    if (!type) {
                        return [];
                    }

                    if (typeProfile) {
                        if (!name && !source) {
                            return typeProfile.layers;
                        }
                        if (name && source) {
                            if ( this.exists(name, typeProfile.names) &&
                                 this.exists(source, typeProfile.sources)) {
                                return typeProfile.layers;
                            }
                        }
                        if (name && !source) {
                            if (this.exists(name, typeProfile.names)) {
                                return typeProfile.layers;
                            }
                        }
                        if (!name && source) {
                            if (this.exists(source, typeProfile.sources)) {
                                return typeProfile.layers;
                            }
                        }
                    }
                    return [];
                }
                return [];
            },

            getLayer: function(layer) {
                return this.response.layers[layer];
            },

            getKeys: function(id) {
                var res;
                switch(id.toLowerCase()){
                case "types":
                    res = this.response.types;
                    break;
                case "sources":
                    res = this.response.sources;
                    break;
                case "names":
                    res = this.response.names;
                    break;
                }
                return _.keys(res);
            },

            getTypeKeys: function() {
                var x = this.typeKeys,
                types = this.response.types;
                return x ? x : (this.typeKeys = _.keys(types));
            },

            getType: function(type) {
                return this.response.types[type];
            },

            getSourceKeys: function() {
                var x = this.sourceKeys,
                sources = this.response.sources;
                return x ? x : (this.sourceKeys = _.keys(sources));
            },

            getSource: function(source) {
                return this.response.sources[source];
            },

            getNameKeys: function() {
                var x = this.nameKeys,
                names = this.response.names;
                return x ? x : (this.nameKeys = _.keys(names));
            },

            getName: function(name) {
                return this.response.names[name];
            },

            /**
             * Returns true if the name exists in the array, false otherwise.
             */
            exists: function(name, array) {
                return _.indexOf(array, name) != -1;
            }
        }
    );
};
mol.modules.map.search = function(mol) {

    mol.map.search = {};

    mol.map.search.SearchEngine = mol.mvp.Engine.extend(
        {
            /**
             * @param bus mol.bus.Bus
             */
            init: function(proxy, bus) {
                this.proxy = proxy;
                this.bus = bus;
                this.sql = '' +
                    'SELECT ' +
                    'p.provider as source, p.scientificname as name, p.type as type ' +
                    'FROM polygons as p ' +
                    'WHERE p.scientificname = \'{0}\' ' +
                    'UNION SELECT ' +
                    't.provider as source, t.scientificname as name, t.type as type ' +
                    'FROM points as t ' +
                    'WHERE t.scientificname = \'{1}\'';
            },

            /**
             * Starts the SearchEngine. Note that the container parameter is
             * ignored.
             */
            start: function() {
                this.display = new mol.map.search.SearchDisplay();
                this.display.toggle(true);
                this.initAutocomplete();
                this.addEventHandlers();
                this.fireEvents();
            },
            /*
             * Initialize autocomplate functionality
             */
            initAutocomplete: function() {
                this.populateAutocomplete(null, null);

                // http://stackoverflow.com/questions/2435964/jqueryui-how-can-i-custom-format-the-autocomplete-plug-in-results
                $.ui.autocomplete.prototype._renderItem = function (ul, item) {
                    var val = item.label.split(':'),
                        name = val[0],
                        kind = val[1],
                        eng = '<a>{0}</a>'.format(name),
                        sci = '<a><i>{0}</i></a>'.format(name);

                    item.label = kind === 'scientific' ? sci : eng;
                    item.value = name;

                    item.label = item.label.replace(
                        new RegExp("(?![^&;]+;)(?!<[^<>]*)(" +
                                   $.ui.autocomplete.escapeRegex(this.term) +
                                   ")(?![^<>]*>)(?![^&;]+;)", "gi"), "<strong>$1</strong>");
                    return $("<li></li>")
                        .data("item.autocomplete", item)
                        .append("<a>" + item.label + "</a>")
                        .appendTo(ul);
                };
            },

            /*
             * Populate autocomplete results list
             */
            populateAutocomplete : function(action, response) {
                $(this.display.searchBox).autocomplete(
                    {
                        //RegEx: '\\b<term>[^\\b]*', //<term> gets
                        //replaced by the search term.
                        //RegEx:
                        minLength: 3,
                        delay: 0,
                        source: function(request, response) {
                            // TODO: Refactor this using our proxy:
                            $.getJSON(
                                'api/autocomplete',
                                {
                                    key: 'ac-{0}'.format(request.term)
                                },
                                function(names) {
                                    response(names);
                                }
                            );
                        },
                        select: function(event, ui) {
                            $(this).autocomplete("close");
                        }
                 });
            },

            addEventHandlers: function() {
                var self = this;

                /**
                 * Callback that toggles the search display visibility. The
                 * event is expected to have the following properties:
                 *
                 *   event.visible - true to show the display, false to hide it.
                 *
                 * @param event mol.bus.Event
                 */
                this.bus.addHandler(
                    'search-display-toggle',
                    function(event) {
                        var params = {},
                            e = null;

                        if (event.visible === undefined) {
                            self.display.toggle();
                            params = {visible: self.display.is(':visible')};
                        } else {
                            self.display.toggle(event.visible);
                        }
						params.visible = false;
                        e = new mol.bus.Event('results-display-toggle', params);
                        self.bus.fireEvent(e);
                    }
                );

                /**
                 * Clicking the go button executes a search.
                 */
                this.display.goButton.click(
                    function(event) {
                              $(self.display).autocomplete("close");
						      self.search(self.display.searchBox.val());
                    }
                );

                /**
                 * Clicking the cancel button hides the search display and fires
                 * a cancel-search event on the bus.
                 */
                this.display.cancelButton.click(
                    function(event) {
                        var params = {
                            visible: false
                        };

                        self.display.toggle(false);
                        self.bus.fireEvent(
                            new mol.bus.Event('results-display-toggle', params));
                    }
                );

                /**
                 * Pressing the return button clicks the go button.
                 */
                this.display.searchBox.keyup(
                    function(event) {
                      if (event.keyCode === 13) {
                        $(this).autocomplete("close");
                        self.display.goButton.click();
                      }
                    }
                );
            },

            /**
             * Fires the 'add-map-control' event. The mol.map.MapEngine handles
             * this event and adds the display to the map.
             */
            fireEvents: function() {
                var params = {
                        display: this.display,
                        slot: mol.map.ControlDisplay.Slot.TOP,
                        position: google.maps.ControlPosition.TOP_LEFT
                    },
                    event = new mol.bus.Event('add-map-control', params);

                this.bus.fireEvent(event);
            },

            /**
             * Searches CartoDB via proxy using a term from the search box. Fires
             * a search event on the bus. The success callback fires a search-results
             * event on the bus.
             *
             * @param term the search term (scientific name)
             */
            search: function(term) {
                var self = this,
                    sql = this.sql.format(term, term),
                    params = {sql:null, key: 'name-{0}'.format(term)},
                    action = new mol.services.Action('cartodb-sql-query', params),
                    success = function(action, response) {
                        var results = {term:term, response:response},
                            event = new mol.bus.Event('search-results', results);
                        self.bus.fireEvent(new mol.bus.Event('hide-loading-indicator', {source : "search"}));
                        self.bus.fireEvent(event);
                    },
                    failure = function(action, response) {
                        self.bus.fireEvent(new mol.bus.Event('hide-loading-indicator', {source : "search"}));
                    };
                 self.bus.fireEvent(new mol.bus.Event('show-loading-indicator', {source : "search"}));
                this.proxy.execute(action, new mol.services.Callback(success, failure));
                this.bus.fireEvent('search', new mol.bus.Event('search', term));
            }
        }
    );

    mol.map.search.SearchDisplay = mol.mvp.View.extend(
        {
            init: function() {
                var html = '' +
                    '<div class="mol-LayerControl-Search">' +
                    '  <div class="searchContainer widgetTheme">' +
                    '    <div class="title ui-autocomplete-input"">Search:</div>' +
                    '    <input class="value" type="text" placeholder="Search by name">' +
                    '    <button class="execute">Go</button>' +
                    '    <button class="cancel">' +
                    '      <img src="/static/maps/search/cancel.png">' +
                    '    </button>' +
                    '  </div>' +
                    '  <img class="loading" src="/static/loading.gif">' +
                    '</div>';

                this._super(html);
                this.goButton = $(this).find('.execute');
                this.cancelButton = $(this).find('.cancel');
                this.searchBox = $(this).find('.value');
            },

            clear: function() {
                this.searchBox.html('');
            }
        }
    );
};
/**
 * This module handles add-layers events and layer-toggle events. tI basically
 * proxies the CartoDB JavaScript API for adding and removing CartoDB layers
 * to and from the map.
 */
mol.modules.map.tiles = function(mol) {

    mol.map.tiles = {};

    /**
     * Based on the CartoDB point density gallery example by Andrew Hill at
     * Vizzuality (andrew@vizzuality.com).
     *
     * @see http://developers.cartodb.com/gallery/maps/densitygrid.html
     */
    mol.map.tiles.TileEngine = mol.mvp.Engine.extend(
        {
            init: function(proxy, bus, map) {
                this.proxy = proxy;
                this.bus = bus;
                this.map = map;
                this.addEventHandlers();
            },

            addEventHandlers: function() {
                var self = this;

                /**
                 * Handler for when the layer-toggle event is fired. This renders
                 * the layer on the map if visible, and removes it if not visible.
                 *  The event.layer is a layer object {id, name, type, source}. event.showing
                 * is true if visible, false otherwise.
                 */
                this.bus.addHandler(
                    'layer-toggle',
                    function(event) {
                        var showing = event.showing,
                            layer = event.layer;

                        if (showing) {
                            self.renderTiles([layer]);
                        } else { // Remove layer from map.
                            self.map.overlayMapTypes.forEach(
                                function(maptype, index) {
                                    if (maptype !=undefined && maptype.name === layer.id) {
                                        self.map.overlayMapTypes.removeAt(index);
                                    }
                                }
                            );
                        }
                    }
                );

                /**
                 * Handler for zoom to extent events. The event has a layer
                 * object {id, name, source, type}.
                 */
                this.bus.addHandler(
                    'layer-zoom-extent',
                    function(event) {
                        var layer = event.layer;
                        self.zoomToExtent(layer);
                    }
                );

                /**
                 * Hanlder for changing layer opacity. Note that this only works
                 * for polygon layers since point layers are rendered using image
                 * sprites for performance. The event.opacity is a number between
                 * 0 and 1.0 and the event.layer is an object {id, name, source, type}.
                 */
                this.bus.addHandler(
                    'layer-opacity',
                    function(event) {
                        var layer = event.layer,
                            opacity = event.opacity;

                        self.map.overlayMapTypes.forEach(
                            function(maptype, index) {
                                if (maptype.name === layer.id) {
                                    self.map.overlayMapTypes.removeAt(index);
                                    layer.opacity = opacity;
                                    self.renderTiles([layer]);
                                }
                            }
                        );
                    }
                );

                /**
                 * Handler for when the add-layers event is fired. This renders
                 * the layers on the map by firing a add-map-layer event. The
                 * event.layers is an array of layer objects {name:, type:}.
                 */
                this.bus.addHandler(
                    'add-layers',
                    function(event) {
                        self.renderTiles(event.layers);
                    }
                );

                /**
                 * Handler for when the remove-layers event is fired. This
                 * functions removes all layers from the Google Map. The
                 * event.layers is an array of layer objects {id}.
                 */
				    this.bus.addHandler(
                    'remove-layers',
                    function(event) {
                        var layers = event.layers,
                            mapTypes = self.map.overlayMapTypes;

                        _.each(
                            layers,
                            function(layer) { // "lid" is short for layer id.
                                var lid = layer.id;
                                mapTypes.forEach(
                                    function(mt, index) { // "mt" is short for map type.
                                        if ((mt != undefined) && (mt.name === lid)) {
                                            mapTypes.removeAt(index);
                                        }
                                    }
                                );
                            }
                        );
                    }
                );

				    /**
				     * Handler for when the reorder-layers event is fired. This renders
				     * the layers according to the list of layers provided
				     */
				    this.bus.addHandler(
					     'reorder-layers',
					     function(event) {
						      var layers = event.layers,
                            mapTypes = self.map.overlayMapTypes;

						      _.each(
							       layers,
							       function(lid) { // "lid" is short for layerId.
								        mapTypes.forEach(
									         function(mt, index) { // "mt" is short for maptype.
										          if ((mt != undefined) && (mt.name === lid)) {
											           mapTypes.removeAt(index);
											           mapTypes.insertAt(0, mt);
										          }
									         }
								        );
							       }
						      );
					     }
				    );
            },

            /**
             * Renders an array a tile layers by firing add-map-overlays event
             * on the bus.
             *
             * @param layers the array of layer objects {name, type}
             */
            renderTiles: function(layers) {
                var tiles = [],
                    overlays = this.map.overlayMapTypes.getArray(),
                    newLayers = this.filterLayers(layers, overlays),
                    self = this;

                _.each(
                    newLayers,
                    function(layer) {
                        tiles.push(self.getTile(layer, self.map));
                        self.bus.fireEvent(new mol.bus.Event("show-loading-indicator",{source : "overlays"}));
                        $("img",self.map.overlayMapTypes).imagesLoaded(
                            function(images,proper,broken) {
                                self.bus.fireEvent(new mol.bus.Event("hide-loading-indicator", {source : "overlays"}));
                            }
                         );
                    },
                    self
                );
            },
            /**
             * Returns an array of layer objects that are not already on the map.
             *
             * @param layers an array of layer object {id, name, type, source}.
             * @params overlays an array of wax connectors.
             */
            filterLayers: function(layers, overlays) {
                var layerIds = _.map(
                        layers,
                        function(layer) {
                            return layer.id;
                        }
                    ),
                    overlayIds = _.map(
                        overlays,
                        function(overlay) {
                            return overlay.name;
                        }
                    ),
                    ids = _.without(layerIds, overlayIds);

                return _.filter(
                    layers,
                    function(layer) {
                        return (_.indexOf(ids, layer.id) != -1);
                    },
                    this
                );
            },

            /**
             * Closure around the layer that returns the ImageMapType for the tile.
             */
            getTile: function(layer) {
                var name = layer.name,
                    type = layer.type,
                    tile = null;

                switch (type) {
                case 'points':
                    new mol.map.tiles.CartoDbTile(layer, 'points', this.map);
                    break;
                case 'polygon':
                case 'range':
                case 'expert opinion range map':
                    new mol.map.tiles.CartoDbTile(layer, 'polygons', this.map);
                    break;
                }
            },

            /**
             * Zooms and pans the map to the full extent of the layer. The layer is an
             * object {id, name, source, type}.
             */
	         zoomToExtent: function(layer) {
                var self = this,
                    sql = "SELECT ST_Extent(the_geom) FROM {0} WHERE scientificname='{1}'",
                    table = layer.type === 'points' ? 'points' : 'polygons',
                    query = sql.format(table, layer.name),
                    params = {
                        sql: query,
                        key: 'extent-{0}-{1}-{2}'.format(layer.source, layer.type, layer.name)
                    },
                    action = new mol.services.Action('cartodb-sql-query', params),
                    success = function(action, response) {
                        var extent = response.rows[0].st_extent,
                            c = extent.replace('BOX(','').replace(')','').split(','),
                            coor1 = c[0].split(' '),
                            coor2 = c[1].split(' '),
                            sw = null,
                            ne = null,
                            bounds = null;

                        sw = new google.maps.LatLng(coor1[1],coor1[0]);
                        ne = new google.maps.LatLng(coor2[1],coor2[0]);
                        bounds = new google.maps.LatLngBounds(sw, ne);
		                  self.map.fitBounds(bounds);
		                  self.map.panToBounds(bounds);
		              },
		              failure = function(action, response) {
                        console.log('Error: {0}'.format(response));
                    };
                this.proxy.execute(action, new mol.services.Callback(success, failure));
		      }
        }
	 );

    mol.map.tiles.CartoDbTile = Class.extend(
        {
            init: function(layer, table, map) {
                var sql =  "SELECT * FROM {0} where scientificname = '{1}'",
                    opacity = layer.opacity && table !== 'points' ? layer.opacity : null,
                    tile_style = opacity ? "#{0}{polygon-fill:#99cc00;polygon-opacity:{1};}".format(table, opacity) : null,
                    hostname = window.location.hostname;

                hostname = (hostname === 'localhost') ? '{0}:8080'.format(hostname) : hostname;

                this.layer = new google.maps.CartoDBLayer(
                    {
                        tile_name: layer.id,
                        hostname: hostname,
                        map_canvas: 'map_container',
                        map: map,
                        user_name: 'mol',
                        table_name: table,
                        query: sql.format(table, layer.name),
                        tile_style: tile_style,
                        map_style: true,
                        infowindow: true,
                        opacity: opacity
                    }
                );
            }
        }
    );
};
mol.modules.map.dashboard = function(mol) {

    mol.map.dashboard = {};

    mol.map.dashboard.DashboardEngine = mol.mvp.Engine.extend(
        {
            init: function(proxy, bus) {
                this.proxy = proxy;
                this.bus = bus;
                this.sql = '';
//Here is the sql to use for polygon dash requests.
/*SELECT s.provider as provider, s.type as type, num_species, num_records, s.class FROM
    (SELECT provider, type, count(*) as num_species, class
        FROM
        (SELECT DISTINCT scientificname, provider, type from gbif_import) p,
        (SELECT DISTINCT scientific, class from master_taxonomy) t
    WHERE p.scientificname = t.scientific
    GROUP BY provider, type, class
        ) s,
    (SELECT provider, type, count(*) as num_records, class
    FROM
        (SELECT scientificname, provider, type from gbif_import) pr,
        (SELECT DISTINCT scientific, class from master_taxonomy) tr
    WHERE pr.scientificname = tr.scientific
    GROUP BY provider, type, class
        ) r
 WHERE
    r.provider = s.provider and r.type = s.type and r.class = s.class;
*/            },

            /**
             * Starts the MenuEngine. Note that the container parameter is
             * ignored.
             */
            start: function() {
                this.display = new mol.map.dashboard.DashboardDisplay();
                this.initDialog();
                this.addEventHandlers();
            },

            /**
             * Adds a handler for the 'search-display-toggle' event which
             * controls display visibility. Also adds UI event handlers for the
             * display.
             */
            addEventHandlers: function() {
                var self = this;

                /**
                 * Callback that toggles the dashboard display visibility.
                 *
                 * @param event mol.bus.Event
                 */
                this.bus.addHandler(
                    'taxonomy-dashboard-toggle',
                    function(event) {
                        var params = null,
                            e = null;

                        if (event.state === undefined) {
                            self.display.dialog('open');
                        } else {
                            self.display.dialog(event.state);
                        }
                    }
                );
            },

            /**
             * Fires the 'add-map-control' event. The mol.map.MapEngine handles
             * this event and adds the display to the map.
             */
            initDialog: function() {
                this.display.dialog(
                    {
                        autoOpen: false,
					         width: 800,
					         buttons: {
						          "Ok": function() {
							           $(this).dialog("close");
						          }
					         }
                    }
                );
            }
        }
    );

    mol.map.dashboard.DashboardDisplay = mol.mvp.View.extend(
        {
            init: function() {
                var html = '' +
                    '<div id="dialog" class="mol-LayerControl-Results">' +
                    '  <div class="dashboard">' +
                    '  <div class="title">Dashboard</div>' +
                    '  <div class="subtitle">Statistics for data served by the Map of Life</div>' +
                    '  <table>' +
                    '    <tr>' +
                    '      <td width="100px"><b>Source</b></td>' +
                    '      <td><b>Amphibians</b></td>' +
                    '      <td><b>Birds</b></td>' +
                    '      <td><b>Mammals</b></td>' +
                    '      <td><b>Reptiles</b></td>' +
                    '      <td><b>Fish</b></td>' +
                    '    </tr>' +
                    '    <tr>' +
                    '      <td>GBIF points</td>' +
                    '      <td>500 species with records</td>' +
                    '      <td>1,500 species with 30,000 records</td>' +
                    '      <td>152 species with 88,246 records</td>' +
                    '      <td>800 species with 100,000 records</td>' +
                    '      <td></td>' +
                    '   <tr>' +
                    '       <td>Jetz range maps</td>' +
                    '       <td></td>' +
                    '       <td>9,869 species with 28,019 records</td>' +
                    '       <td></td>' +
                    '       <td></td>' +
                    '       <td>723 species with 9,755 records</td>' +
                    '   </tr>' +
                    '   <tr>' +
                    '       <td>IUCN range maps</td>' +
                    '       <td>5,966 species with 18,852 records</td>' +
                    '       <td></td>' +
                    '       <td>4,081 species with 38,673 records</td>' +
                    '       <td></td>' +
                    '       <td></td>' +
                    '   </tr>' +
                    '  </table>' +
                    '</div>  ';

                this._super(html);
            }
        }
    );
};



mol.modules.map.query = function(mol) {

    mol.map.query = {};

    mol.map.query.QueryEngine = mol.mvp.Engine.extend(
    {
        init : function(proxy, bus, map) {
                this.proxy = proxy;
                this.bus = bus;
                this.map = map;
                this.sql = "" +
                        "SET STATEMENT_TIMEOUT TO 0;" +
                        "SELECT DISTINCT scientificname " +
                        "FROM polygons " +
                        "WHERE ST_DWithin(the_geom_webmercator,ST_Transform(ST_PointFromText('POINT({0})',4326),3857),{1}) " +
                        //"WHERE ST_DWithin(the_geom,ST_PointFromText('POINT({0})',4326),0.1) " +
                        " {2} ORDER BY scientificname";

        },
        start : function() {
            this.addQueryDisplay();
            this.addEventHandlers();
        },
        /*
         *  Build the loading display and add it as a control to the top center of the map display.
         */
        addQueryDisplay : function() {
                var params = {
                    display: null,
                    slot: mol.map.ControlDisplay.Slot.LAST,
                    position: google.maps.ControlPosition.RIGHT_BOTTOM
                 };
                this.bus.fireEvent(new mol.bus.Event('register-list-click'));
                this.enabled=true;
                this.features={};
                this.display = new mol.map.QueryDisplay();
                params.display = this.display;
                this.bus.fireEvent( new mol.bus.Event('add-map-control', params));
        },
        getList: function(lat, lng, listradius, constraints, className) {
                var self = this,
                    sql = this.sql.format((lng+' '+lat), listradius.radius, constraints),
                    params = {sql:sql, key: '{0}'.format((lat+'-'+lng+'-'+listradius.radius+constraints))},
                    action = new mol.services.Action('cartodb-sql-query', params),
                    success = function(action, response) {
                        var results = {listradius:listradius, className : className, constraints: constraints, response:response},
                        event = new mol.bus.Event('species-list-query-results', results);
                        self.bus.fireEvent(event);
                    },
                    failure = function(action, response) {

                    };

                this.proxy.execute(action, new mol.services.Callback(success, failure));

        },
        addEventHandlers : function () {
            var self = this;
            /*
             * Handler in case other modules want to switch the query tool
             */
            this.bus.addHandler(
                'query-type-toggle',
                function (params) {
                    var e = {
                        params : params
                    };
                    self.changeTool(e);
                }
            );
            this.bus.addHandler(
                'species-list-query-click',
                function (event) {
                    var listradius,
                        constraints = $(self.display.classInput).val(),
                        className =  $("option:selected", $(self.display.classInput)).text();

                    if(self.enabled) {
                        listradius =  new google.maps.Circle({
                            map: event.map,
                            radius: parseInt(self.display.radiusInput.val())*1000, // 50 km
                            center: event.gmaps_event.latLng
                        });
                        self.bus.fireEvent( new mol.bus.Event('show-loading-indicator', {source : 'listradius'}));
                        self.getList(event.gmaps_event.latLng.lat(),event.gmaps_event.latLng.lng(),listradius, constraints, className);
                    }
                 }
            );
             this.bus.addHandler(
                'species-list-query-results',
                function (event) {
                    var content,
                        scientificnames = [],
                        infoWindow;
                    //self.bus.fireEvent(new mol.bus.Event('hide-loading-indicator', {source : 'listradius'}));
                    if(!event.response.error) {
                        var listradius = event.listradius,
                            className = event.className;
                        //fill in the results
                        //$(self.display.resultslist).html('');
                        content=  event.response.total_rows +
                                ' ' +
                                className +
                                ' species found within ' +
                                listradius.radius/1000 + ' km of ' +
                                Math.round(listradius.center.lat()*1000)/1000 + '&deg; Latitude ' +
                                Math.round(listradius.center.lng()*1000)/1000 + '&deg; Longitude' +
                                '<div class="mol-Map-ListQueryInfoWindowResults">';
                        _.each(
                            event.response.rows,
                            function(name) {
                                //var result = new mol.map.QueryResultDisplay(name.scientificname);
                                //content.append(result);
                                scientificnames.push(name.scientificname);
                            }
                        );

                        infoWindow= new google.maps.InfoWindow( {
                            content: content+scientificnames.join(', ')+'</div>',
                            position: listradius.center
                        });

                        self.features[listradius.center.toString()+listradius.radius] = {
                             listradius : listradius,
                             infoWindow : infoWindow
                        };

                        google.maps.event.addListener(
                            infoWindow,
                            "closeclick",
                            function (event) {
                                listradius.setMap(null);
                                delete(self.features[listradius.center.toString()+listradius.radius]);
                            }
                         );
                         self.features[listradius.center.toString()+listradius.radius] = {
                             listradius : listradius,
                             infoWindow : infoWindow
                         };
                        //var marker = new google.maps.Marker({
                        //             position: self.listradius.center,
                        //             map: self.map
                        //});
                        infoWindow.open(self.map);
                        //$(self.resultsdisplay).show();
                    } else {
                        //TODO -- What if nothing comes back?
                    }
                    self.bus.fireEvent( new mol.bus.Event('hide-loading-indicator', {source : 'listradius'}));

                }
             );

            this.bus.addHandler(
                'species-list-tool-toggle',
                function(event) {
                    self.enabled = !self.enabled;
                    if (self.listradius) {
                            self.listradius.setMap(null);
                        }
                    if(self.enabled == true) {
                        $(self.display).show();
                        _.each(
                            self.features,
                            function(feature) {
                                feature.listradius.setMap(self.map);
                                feature.infoWindow.setMap(self.map);
                            }
                        );
                        //self.bus.fireEvent( new mol.bus.Event('layer-display-toggle',{visible: false}));
                        //self.bus.fireEvent( new mol.bus.Event('search-display-toggle',{visible: true}));
                    } else {
                        $(self.display).hide();
                        _.each(
                            self.features,
                            function(feature) {
                                feature.listradius.setMap(null);
                                feature.infoWindow.setMap(null);
                            }
                        );
                      //  self.bus.fireEvent( new mol.bus.Event('layer-display-toggle',{visible: true}));
                        //self.bus.fireEvent( new mol.bus.Event('search-display-toggle',{visible: false}));
                    }
                }
            );
            this.display.radiusInput.keyup(
                function(event) {
                    if(this.value>1000) {
                        this.value=1000;
                    }
                }
            );
        }
    }
    );

    mol.map.QueryDisplay = mol.mvp.View.extend(
    {
        init : function(names) {
            var className = 'mol-Map-QueryDisplay',
                html = '' +
                        '<div class="' + className + ' widgetTheme">' +
                        '   <div class="controls">' +
                        '     Search Radius (km) <input type="text" class="radius" size="5" value="50">' +
                        '     Class <select class="class" value="and class=\'aves\' and polygonres=\'1000\'">' +
                        '       <option value="">All</option>' +
                        '       <option selected value="and class=\'aves\' and polygonres=\'1000\'">Bird (course)</option>' +
                        '       <option value="and class=\'aves\' and polygonres=\'100\'">Bird (fine)</option>' +
                        '       <option value="and class=\' osteichthyes\'">Fish</option>' +
                        '       <option value="and class=\'reptilia\'">Reptile</option>' +
                        '       <option value="and class=\'amphibia\'">Amphibian</option>' +
                        '       <option value="and class=\'mammalia\'">Mammal</option>' +
                        '     </select>' +
 /*                       '     Feature type <select class="type" value="polygons">' +
                        '       <option value="">All</option>' +
                        '       <option selected value="and type=\'range\' ">Range maps</option>' +
                        '       <option value="and type=\'pa\'">Presence/absence Maps</option>' +
                        '       <option value="and class=\'point\'">Point records</option>' +
                        '     </select>' +*/
                        '   </div>' +
                        //'   <div class="resultslist">Click on the map to find bird species within 50km of that point.</div>' +
                        '</div>';

            this._super(html);
            this.resultslist=$(this).find('.resultslist');
            this.radiusInput=$(this).find('.radius');
            $(this.radiusInput).numeric({negative : false, decimal : false});
            this.classInput=$(this).find('.class');
<<<<<<< HEAD
=======
            this.typeInput=$(this).find('.type');
>>>>>>> c20b2f28
        }
    }
    );
    mol.map.QueryResultDisplay = mol.mvp.View.extend(
    {
        init : function(scientificname) {
            var className = 'mol-Map-QueryResultDisplay',
                //html = '<class="' + className + '">{0}</div>';
                html = '{0}';
            this._super(html.format(scientificname));

        }
    }
    );
};<|MERGE_RESOLUTION|>--- conflicted
+++ resolved
@@ -1221,13 +1221,10 @@
                 this._super(html.format(layer.type, layer.name));
                 this.attr('id', layer.id);
                 this.opacity = $(this).find('.opacity');
-<<<<<<< HEAD
-=======
                 /* IE8 Doesnt support sliders */
                 if(this.opacity[0].type == "text") {
                     $(this.opacity[0]).hide();
                 }
->>>>>>> c20b2f28
                 this.toggle = $(this).find('.toggle');
                 this.zoom = $(this).find('.zoom');
                 this.info = $(this).find('.info');
@@ -1475,10 +1472,7 @@
                 this.searchItem = $(this).find('.search');
                 this.dashboardItem = $(this).find('.dashboard');
                 this.speciesListItem = $(this).find('.list');
-<<<<<<< HEAD
-=======
                 this.layersToggle = $(this).find('.layersToggle');
->>>>>>> c20b2f28
             }
         }
     );
@@ -3083,10 +3077,7 @@
             this.radiusInput=$(this).find('.radius');
             $(this.radiusInput).numeric({negative : false, decimal : false});
             this.classInput=$(this).find('.class');
-<<<<<<< HEAD
-=======
             this.typeInput=$(this).find('.type');
->>>>>>> c20b2f28
         }
     }
     );
