/**
 * Copyright 2010 Andrew W. Hill, Aaron Steele
 * 
 * 
 * This is the global MOL constructor for creating a sandbox environment composed
 * of modules. Everything that happens within this constructor is protected from
 * leaking into the global scope.
 * 
 */
function MOL() {
    var args = Array.prototype.slice.call(arguments),
        callback = args.pop(),
        modules = (args[0] && typeof args[0] === "string") ? args : args[0],
        i;
    if (!(this instanceof MOL)) {
        return new MOL(modules, callback);
    }
   
    if (!modules || modules === '*') {
        modules = [];
        for (i in MOL.modules) {
            if (MOL.modules.hasOwnProperty(i)) {
                modules.push(i);
            }
        }
    }
    for (i = 0; i < modules.length; i += 1) {
        MOL.modules[modules[i]](this);
    }
    callback(this);
    return this;
};

MOL.modules = {};
















/**
 * App module for running the app with a given configuration.
 */
MOL.modules.app = function(mol) {

    mol.app = {};

    mol.app.Instance = Class.extend(
        {
            init: function(config) {
                mol.log.enabled = config ? config.logging: false;
                this._control = new mol.location.Control(config);
                Backbone.history.start();
            },

            run: function() {
                mol.log.info('App is now running!');
            },
            
            getBus: function() {
                return this._control.getBus();
            }
        }
    );
};
/**
 * Events module for working with application events. Contains a Bus object that
 * is used to bind event handlers and to trigger events.
 */
MOL.modules.events = function(mol) {
    mol.events = {};
    
    /**
     * Base class for events. Events can be fired on the event bus.
     */
    mol.events.Event = Class.extend(
        {
            /**
             * Constructs a new event.
             * 
             * @param type the type of event
             */
            init: function(type, action) {
                var IllegalArgumentException = mol.exceptions.IllegalArgumentException;
                if (!type) {
                    throw IllegalArgumentException;
                }
                this._type = type;
                this._action = action;
            },

            /**
             * Gets the event type.
             * 
             * @return the event type string
             */
            getType: function() {
                return this._type;
            },

            /**
             * Gets the action.
             * 
             * @return action
             */
            getAction: function() {
                return this._action;
            }            
        }
    );

    /**
     * Place event.
     */
    mol.events.LocationEvent = mol.events.Event.extend(
        {
            init: function(location, action, refresh) {
                this._super('LocationEvent', action);
                this._location = location;
                this._refresh = refresh;
            },

            getRefresh: function() {                
                return this._refresh;
            },

            getLocation: function() {
                return this._location;
            }
        }
    );
    mol.events.LocationEvent.TYPE = 'LocationEvent';

    /**
     * Event for colors.
     */
    mol.events.ColorEvent = mol.events.Event.extend(
        {
            init: function(config) {
                this._super('ColorEvent', config.action);
                this._color = config.color;
                this._category = config.category;
                this._id = config.id;
            },
            
            getColor: function() {
                return this._color;
            },
            
            getCategory: function() {
                return this._category;
            },

            getId: function() {
                return this._id;
            }            
        }
    );
    mol.events.ColorEvent.TYPE = 'ColorEvent';

    /**
     * Event for layers.
     */
    mol.events.LayerEvent = mol.events.Event.extend(
        {

            init: function(config) {
                this._super('LayerEvent', config.action);
                this._layer = config.layer;
                this._zoomLayerIds = config.zoomLayerIds;
            },

            getLayer: function() {
                return this._layer;
            },


            getZoomLayerIds: function() {
                return this._zoomLayerIds;
            }
        }
    );
    mol.events.LayerEvent.TYPE = 'LayerEvent';

    /**
     * Trigger this event if you generate layer control actions such as 'Add' 
     * or 'Delete'.
     * 
     * Supported actions:
     *     add-click
     *     delete-click   
     */
    mol.events.LayerControlEvent = mol.events.Event.extend(
        {
            init: function(action, layerId, zoomLayerIds) {
                this._super('LayerControlEvent', action);
                this._layerId = layerId;
            },
            
            getLayerId: function() {
                return this._layerId;
            }
        }
    );
    mol.events.LayerControlEvent.TYPE = 'LayerControlEvent';

    /**
     * Trigger this event to add a map control widget on the map at a position.
     */
    mol.events.MapControlEvent = mol.events.Event.extend(
        {
            /**
             * Constructs a new MapControlEvent object.
             * 
             * @constructor
             * 
             * @param div - the div element of the display to add to map control
             * @param controlPosition - mol.ui.Map.Control.ControlPosition
             * @param displayPosition - mol.ui.Map.Control.DisplayPosition
             * @param action - the action (add, remove)
             */
            init: function(config) {
                this._super('MapControlEvent');
                this._display = config.display;
                this._controlPosition = config.controlPosition;
                this._displayPosition = config.displayPosition;
                this._action = config.action;
            },
            
            /**
             * Gets the widget.
             * 
             * @return widget
             */
            getDisplay: function() {
                return this._display;
            },

            /**
             * Gets the control position.
             * 
             * @return controlPosition
             */
            getControlPosition: function() {
                return this._controlPosition;
            },

            /**
             * Gets the display position within the control.
             */
            getDisplayPosition: function() {
                return this._displayPosition;                
            },

            /**
             * Gets the action.
             * 
             * @return action
             */
            getAction: function() {
                return this._action;
            }
        }
    );
    mol.events.MapControlEvent.TYPE = 'MapControlEvent';

    
    // Event types:
    mol.events.ADD_MAP_CONTROL = 'add_map_control';

    mol.events.NEW_LAYER = 'new_layer';
    mol.events.DELETE_LAYER = 'delete_layer';
//    mol.events.SET_LAYER_COLOR = 'set_layer_color';
    mol.events.GET_NEXT_COLOR = 'get_next_color';
    mol.events.NEXT_COLOR = 'next_color';
    mol.events.COLOR_CHANGE = 'color_change';
    
    /**
     * The event bus.
     */
    mol.events.Bus = function() {
        if (!(this instanceof mol.events.Bus)) {
            return new mol.events.Bus();
        }
        _.extend(this, Backbone.Events);

        /**
         * Fires an event on the event bus.
         * 
         * @param event the event to fire
         */
        this.fireEvent = function(event) {
            this.trigger(event.getType(), event);
        };

        /**
         * Adds an event handler for an event type.
         * 
         * @param type the event type
         * @param handler the event handler callback function
         */
        this.addHandler = function(type, handler) {
            this.bind(
                type, 
                function(event) {
                    handler(event);
                }
            );
        };
        return this;
    };
};
/**
 * AJAX module for communicating with the server. Contains an Api object that 
 * can be used to execute requests paired with success and failure callbacks.
 */
MOL.modules.ajax = function(mol) {
    mol.ajax = {};
    
    /**
     * Action.
     */
    mol.ajax.Action = Class.extend(
        {
            init: function(name, type, params) {
                this.name = name;
                this.type = type;
                this.params = params || {};
            },
            
            toJson: function() {
                return JSON.stringify(this);
            },

            getName: function() {
                return this.name;
            },
            
            getType: function() {
                return this.type;
            },

            getParams: function() {
                return this.params;
            }
        }
    );

    /**
     * ActionCallback.
     */
    mol.ajax.ActionCallback = Class.extend(
        {
            init: function(success, failure) {
                this._success = success;
                this._failure = failure;
            },

            /**
             * @param error - the mol.exceptions.Error that caused failure
             */
            onFailure: function(error) {
                this._failure(error);
            },
            
            /**
             * @param actionResponse - the mol.ajax.ActionResponse for the action
             */
            onSuccess: function(actionResponse) {
                this._success(actionResponse);
            }
        }
    );

    
    /**
     * The layer action.
     */
    mol.ajax.LayerAction = mol.ajax.Action.extend(
        {
            /**
             * @param type - the action type (only 'search' for now)
             */
            init: function(type, params) {
                console.log(type);
                console.log(params);
                this._super('LayerAction', type, params);                
            }
        }
    );
    


    /**
     * The AJAX API.
     */
    mol.ajax.Api = Class.extend(
        {
            /**
             * Constructs a new Api object with an event bus.
             * 
             * @param bus mol.events.Bus
             * @constructor
             */
            init: function(bus) {
                this._bus = bus;
            },
            
            /**
             * Executes an action asynchronously.
             * 
             * @param action the mol.ajax.Action
             * @param callback the mol.ajax. ActionCallback
             */
            execute: function(action, callback ) {
                var params = {action: action.toJson()},
                    xhr = $.post('/webapp', params, 'json'),
                    self = this;

                xhr.success(
                    function(response) {
                        callback.onSuccess(response);
                        self.fireEvents(action);
                    }
                );

                xhr.error(
                    function(error) {
                        callback.onFailure(error);
                    }
                );
            },

            fireEvents: function(action) {
                var bus = this._bus,
                    actionName = action.getName(),
                    actionType = action.getType();

                switch (actionName) {

                case 'LayerAction':
                    switch (actionType) {

                    case 'search':
                        mol.log.todo('Fire LayerEvent');                        
                    }
                }                        
            }
        }
    );    
};

/**
 * Logging module that writes log messages to the console and to the Speed 
 * Tracer API. It contains convenience methods for info(), warn(), error(),
 * and todo().
 * 
 */
MOL.modules.log = function(mol) {    
    mol.log = {};

    mol.log.info = function(msg) {
        mol.log._write('INFO: ' + msg);
    };

    mol.log.warn = function(msg) {
        mol.log._write('WARN: ' + msg);
    };

    mol.log.error = function(msg) {
        mol.log._write('ERROR: ' + msg);
    };

    mol.log.todo = function(msg) {
        mol.log._write('TODO: '+ msg);
    };

    mol.log._write = function(msg) {
        var logger = window.console;
        if (mol.log.enabled) {
            if (logger && logger.markTimeline) {
                logger.markTimeline(msg);
            }
            console.log(msg);
        }
    };
};
/**
 * Exceptions module for handling exceptions.
 */
MOL.modules.exceptions = function(mol) {
    mol.exceptions = {};
    
    mol.exceptions.Error = Class.extend(
        {
            init: function(msg) {
                this._msg = msg;
            },

            getMessage: function() {
                return this._msg;
            }
        }
    );

    mol.exceptions.NotImplementedError = mol.exceptions.Error.extend(
    );

    mol.exceptions.IllegalArgumentException = mol.exceptions.Error.extend(
    );
};
/**
 * Copyright 2011 Andrew W. Hill, Aaron Steele
 * 
 * Location module for handling browser history and routing. Contains a Control
 * object used to initialize and start application ui modules and dispatch 
 * browser location changes.
 */
MOL.modules.location = function(mol) {
    mol.location = {};

    mol.location.Control = Backbone.Controller.extend(
        {
            initialize: function(config) {
                this._bus = config.bus || new mol.events.Bus();
                this._api = config.api || new mol.ajax.Api(this._bus);

                this._addLocationHandler();

                this._colorSetter = new mol.ui.ColorSetter.Api({'bus': this._bus});
                this._container = $('body');

                this._mapEngine = new mol.ui.Map.Engine(this._api, this._bus);
                this._colorSetter = new mol.ui.ColorSetter.Api({'bus': this._bus});
                
                this._mapEngine.start(this._container);

                this._layerControlEngine = new mol.ui.LayerControl.Engine(this._api, this._bus);
                this._layerControlEngine.start(this._container);                

                this._searchEngine = new mol.ui.Search.Engine(this._api, this._bus);
                this._searchEngine.start(this._container);
                
                this._addEngine = new mol.ui.Add.Engine(this._api, this._bus);
                this._addEngine.start(this._container);
                
                this._metadataEngine = new mol.ui.Metadata.Engine(this._api, this._bus);
                this._metadataEngine.start(this._container);
            },

            getBus: function() {
                return this._bus;
            },
            
            _addLocationHandler: function() {
                var bus = this._bus,
                    LocationEvent = mol.events.LocationEvent,
                    self = this;
                
                bus.addHandler(
                    LocationEvent.TYPE,
                    function(event) {
                        var mapState = '',
                            searchState = '',
                            layerState = '',
                            url = window.location.href,
                            action = event.getAction(),
                            refresh = event.getRefresh(),
                            mapEngine = self._mapEngine,
                            searchEngine = self._searchEngine,
                            layerControlEngine = self._layerControlEngine;

                        switch (action) {
                        case 'get-url':
                            mapState = mol.util.urlEncode(mapEngine.getPlaceState());
                            searchState = mol.util.urlEncode(searchEngine.getPlaceState());
                            layerState = mol.util.urlEncode(layerControlEngine.getPlaceState());
                            url = url + '#' + mapState + '&' + searchState + '&' + layerState;
                            if (refresh) {
                                self.sandbox(mapState + '&' + searchState + '&' + layerState);
                                return;
                            }
                            bus.fireEvent(new LocationEvent({url: url}, 'take-url'));
                            break;
                        }
                    }
                );
                
            },
            
            routes: {
                ":sandbox": "sandbox"
            },
            
            sandbox: function(query) {
                mol.log.info(query);
                var place = mol.util.urlDecode(query);
                this._mapEngine.go(place);
                this._searchEngine.go(place);
                this._layerControlEngine.go(place);
            }
        }
    );
};
/**
 * Model module.
 */
MOL.modules.model = function(mol) {
  
    mol.model = {};

    mol.model.Model = Class.extend(
        {           
            init: function(props) {
                this._props = props;
            },

            get: function(name) {
                return this._props[name];
            },

            toJson: function() {
                return JSON.stringify(this._props);
            }
        }
    );

    mol.model.LayerSource = mol.model.Model.extend(
        {
            init: function(props) {
                this._super(props);
            },

            getId: function() {
                return this.get('id');
            },

            getNames: function() {
                return this.get('names');
            },

            getTypes: function() {
                return this._get('types');
            }
        }
    );

	mol.model.RGBA = Class.extend({
		init: function() {
			this.r = 134;
			this.g = 32;
			this.b = 128;
			this.a = 0.7;
		},
		update: function(rgb, alpha) {
			if (rgb) {
				this.r = rgb.r;
				this.g = rgb.g;
				this.b = rgb.b;
			}
			if (alpha) {
				this.a = alpha;
			}
		},
		toString: function() {
			return "rgba("+this.r+","+this.g+","+this.b+","+this.a+")";
		}
	});

	mol.model.Style = Class.extend({
		init: function() {
			this.properties = {
				'polygon-fill': new mol.model.RGBA(),
				'line-color': new mol.model.RGBA()
			};
		},
		setFill: function(rgb, alpha) {
			this.updateProperty('polygon-fill', rgb, alpha);
		},
		setStroke: function(rgb, alpha) {
			this.updateProperty('line-color', rgb, alpha);
		},
		getFill: function() {
			return this.properties['polygon-fill'];
		},
		getStroke: function() {
			return this.properties['line-color'];
		},
		updateProperty: function(tag, rgb, alpha) {
			this.properties[tag].update(rgb, alpha);
		},
		toString: function() {
			var result = "{",
                property = null;

			for (property in this.properties) {
				result += property+"\:" + this.properties[property] + ";";
			}
			result += "}";
			return result;
		},
		toDisplayString: function() {
			var result = "{\n",
                property = null;

			for (property in this.properties) {
				result += "    "+property+"\:" + this.properties[property] + ";\n";
			}
			result += "}";
			return result;
		}
	});
	
	mol.model.Config = Class.extend(
		{
			init: function(params) {
				this.user = (params.user) ? params.user : 'eighty';
			    this.table = (params.table) ? params.table : 'mol_cody';
			    this.host = (params.host) ? params.host : 'cartodb.com';
			    this.columns = (params.columns) ? params.columns : [];
			    this.debug = false;
				this.query = params.query;
			    this.style = new mol.model.Style();
			},
			getStyle: function() {
    			return this.style;
    		},
    		setStyle: function(style) {
    			this.style = style;
    		}
		}
<<<<<<< HEAD
	);
=======
	)
>>>>>>> 87eb57f9
	
    /**
     * The layer model.
     */
    mol.model.Layer = Class.extend(
        {
            init: function(params) {
                this._id = [params.name, params.source, params.type].join('_');
                this._type = params.type;
                this._source = params.source;
                this._name = params.name;
                this._extent = params.extent;
                this._name2 = params.name2;
                this._key_name = params.key_name;
                this._json = params.json;
                this._info = params.info;
                this._color = null;
                this._icon = null;
                this._config = params.config || new mol.model.Config({});
            },
            
            getExtent: function() {
                return this._extent;                
            },

            getInfo: function() {
                return this._info;
            },

            hasPoints: function() {
                // TODO                
            },

            hasRange: function() {
                // TODO
            },

            getIcon: function() {
                return this._icon;
            },
            
            setIcon: function(icon) {
                this._icon = icon;
            },
            
            getType: function() {
                return this._type;                
            },

            getSource: function() {
                return this._source;
            },
            
            getName: function() {
                return this._name;                
            },
            
            getSubName: function() {
                return this._name2;                
            },

            getKeyName: function() {
                return this._key_name;                
            },
            
            getId: function() {
                return this._id;
            },
            
            getLid: function() {
                return this._key_name.split('/',2)[2];
            },
            
            getColor: function() {
                return this._color;                
            },
            
            setColor: function(color) {
                this._color = color;
            },
            
            getConfig: function() {
                return this._config;                
            },
            
            setConfig: function(config) {
                this._config = config;
            }
        }
    );
};
/**
 * Utilities.
 */
MOL.modules.util = function(mol) {
    mol.util = {};
    
    mol.util.urlEncode = function(obj) {
        var str = [];
        for(var p in obj)
            str.push(p + "=" + encodeURIComponent(obj[p]));
        return str.join("&");
    };

    /**
     * Parses a URL encoded GET query string into a JavaScript object.
     * 
     * @param query The query string
     */
    mol.util.urlDecode = function(query) {
        var e,
        a = /\+/g,  
        r = /([^&=]+)=?([^&]*)/g,
        d = function (s) { return decodeURIComponent(s.replace(a, " ")); },
        q = query.replace('#', '').replace('?', '');
        var urlParams = {};
        while ((e = r.exec(q))) {
            urlParams[d(e[1])] = d(e[2]);
        }
        return urlParams;
    };

};/**
 * UI module.
 */
MOL.modules.ui = function(mol) {
    
    mol.ui = {};
    
    /**
     * Interface for UI Engine classes.
     */
    mol.ui.Engine = Class.extend(
        {
            /**
             * Starts the engine and provides a container for its display.
             * 
             * @param container the container for the engine display 
             */
            start: function(container) {
                throw mol.exceptions.NotImplementedError;
            },
            
            /**
             * Gives the engine a new place to go based on a browser history
             * change.
             * 
             * @param place the place to go
             */
            go: function(place) {
                throw mol.exceptions.NotImplementedError;
            },
            
            /**
             * Gets an object of place state used to construct URL parameters.
             */
            getPlaceState: function() {
                throw mol.exceptions.NotImplementedError;
            }
        }
    );

    /**
     * Base class for DOM elements.
     */
    mol.ui.Element = Class.extend(
        {
            /**
             * Constructs a new Element from an element.
             */
            init: function(element) {
                if (!element) {
                    element = '<div>';
                }
                this._element = $(element);
            },
            
            /**
             * Returns the underlying DOM element object.
             */
            getElement: function() {
                return this._element;
            },
            
            /**
             * Proxies to JQuery.
             */
            change: function(handler) {
                this._element.change(handler);
            },
            
            attr: function(name, val) {
                if (val === undefined) {
                    return this._element.attr(name);
                } else {
                    return this._element.attr(name, val);                    
                }
            },

            /**
             * Proxies to JQuery to find parent element.
             */
            getParent: function(){
                return new mol.ui.Element(this._element.parent());
            },
            
            /**
             * Proxies to JQuery to find child element.
             */
            findChild: function(identfier){
                return new mol.ui.Element(this._element.find(identfier));
            },

            findChildren: function(id) {
                var res = new Array();
                this._element.children(id).each(function(c,v){
                    res.push(new mol.ui.Element(v));
                });
                return res;
            },
            

            find: function(id) {
                var res = new Array();
                this._element.find(id).each(function(c,v){
                    res.push(new mol.ui.Element(v));
                });
                return res;
            },
            
            text: function(text) {
                if (text) {
                    this._element.text(text);
                    return true;
                } else {
                    return this._element.text();
                }
            },

            select: function() {
                this._element.select();
            },
            
            src: function(src) {
                if (src) {
                    this._element.src = src;
                    return true;
                } else {
                    return this._element.src;
                }
            },

            /**
             * Proxies to JQuery.
             */
            val: function(val) {
                if (val) {
                    this._element.val(val);
                    return true;
                } else {
                    return this._element.val();    
                }                
            },
            
            /**
             * Proxies to JQuery.
             */
            setInnerHtml: function(html) {
                this._element.html(html);
            },

            /**
             * Proxies to JQuery.
             */
            getInnerHtml: function() {
                var html = this._element.html();
                return html;
            },

            /**
             * Proxies to JQuery.
             */
            isVisible: function() {
                if (!this._element.is(':visible')) {
                    return false;
                }
                return true;
            },

            setChecked: function(checked) {
                this.attr('checked', checked);
            },

            addClass: function(classname) {
                this._element.addClass(classname);
            },

            removeClass: function(classname) {
                this._element.removeClass(classname);                
            },

            isChecked: function() {
                if (!this._element.is(':checked')) {
                    return false;
                }
                return true;
            },
            
            /**
             * Proxies to JQuery UI.
             */
            disableSelection: function() {
                this._element.selectable({ disabled: true });
                return true;
            },

            /**
             * Proxies to JQuery.show()
             */
            show: function() {
                this._element.show();
            },
            
            /**
             * Proxies to JQuery.hide()
             */
            hide: function() {
                this._element.hide();                
            },

            /**
             * Proxy to JQuery.remove()
             */
            remove: function() {
                this._element.remove();
            },

            /**
             * Proxy to JQuery.click()
             */
            click: function(handler) {
                this._element.click(handler);
            },

            keyup: function(handler) {
                this._element.keyup(handler);
            },
            /**
             * Proxy to JQuery.append()
             */
            append: function(widget) {
                this._element.append(widget.getElement());
            },

            /**
             * Proxy to JQuery.prepend().
             */
            prepend: function(widget) {
                this._element.prepend(widget.getElement());
            },

            /**
             * Gets primary style name.
             */
            getStylePrimaryName: function() {
                var fullClassName = this.getStyleName(),
                    spaceIdx = fullClassName.indexOf(' ');
                if (spaceIdx >= 0) {
                    return fullClassName.substring(0, spaceIdx);
                }
                return fullClassName;
            },
            
            /**
             * Adds a secondary or dependent style name to this object.
             */
            addStyleName: function(style) {
                this._setStyleName(style, true);
            },
          
            /**
             * Adds a dependent style name by specifying the style name's suffix.
             */
            addStyleDependentName: function(styleSuffix) {
                this.addStyleName(this.getStylePrimaryName() + '-' + styleSuffix);
            },         

            focus: function() {
                this._element.focus();
            },
            
            fadeout: function(n) {
                var self = this;
                this._element.animate({opacity:0},3000,'swing', function(){self._element.remove()});
            },
            
            /**
             * Gets all of the object's style names, as a space-separated list.
             */
            getStyleName: function() {
                var classAttr = this.getElement().attr('class');
                if (!classAttr) {
                    return '';                    
                }
                return classAttr.split(/\s+/).join(' ');
            },
          
            /**
             * Clears all of the object's style names and sets it to the given 
             * style.
             */
            setStyleName: function(style) {
                var s = style.split(/\s+/).join(' ');
                this.getElement().attr('class', s);
            },

            /**
             * Removes a dependent style name by specifying the style name's 
             * suffix.
             */
            removeStyleDependentName: function(style) {
                 this.removeStyleName(this.getPrimaryStyleName() + '-' + style);
            },          

            /**
             * Removes a style.
             */
            removeStyleName: function(style) {
                this._setStyleName(style, false);
            },

            /**
             * Sets the object's primary style name and updates all dependent 
             * style names.
             */
            setStylePrimaryName: function(style) {
                style = $.trim(style);
                if (style.length == 0) {
                    throw mol.exceptions.IllegalArgumentException;
                }
                this._updatePrimaryAndDependentStyleNames(style);
            },

            _setStyleName: function(style, add) {
                var oldStyle, idx, last, lastPos, begin, end, newClassName;
                style = $.trim(style);
                if (style.length == 0) {
                    throw mol.exceptions.IllegalArgumentException;
                }

                // Get the current style string.
                oldStyle = this.getStyleName();
                idx = oldStyle.indexOf(style);

                // Calculate matching index.
                while (idx != -1) {
                    if (idx == 0 || oldStyle.charAt(idx - 1) == ' ') {
                        last = idx + style.length;
                        lastPos = oldStyle.length;
                        if ((last == lastPos)
                            || ((last < lastPos) && (oldStyle.charAt(last) == ' '))) {
                            break;
                        }
                    }
                    idx = oldStyle.indexOf(style, idx + 1);
                }

                if (add) {
                    // Only add the style if it's not already present.
                    if (idx == -1) {
                        if (oldStyle.length > 0) {
                            oldStyle += " ";
                        }
                        this.setStyleName(oldStyle + style);
                    }
                } else {
                    // Don't try to remove the style if it's not there.
                    if (idx != -1) {
                        // Get the leading and trailing parts, without the removed name.
                        begin = $.trim(oldStyle.substring(0, idx));
                        end = $.trim(oldStyle.substring(idx + style.length));

                        // Some contortions to make sure we don't leave extra spaces.
                        if (begin.length == 0) {
                            newClassName = end;
                        } else if (end.length == 0) {
                            newClassName = begin;
                        } else {
                            newClassName = begin + " " + end;
                        }
                        this.setStyleName(newClassName);
                    }
                }
            },

             /**
              * Replaces all instances of the primary style name.
              */
            _updatePrimaryAndDependentStyleNames: function(newPrimaryStyle) {
                var classes = this.getStyleName().split(/\s+/);
                if (!classes) {
                    return;
                }                
                var oldPrimaryStyle = classes[0];
                var oldPrimaryStyleLen = oldPrimaryStyle.length;
                var name;                
                classes[0] = newPrimaryStyle;
                for (var i = 1, n = classes.length; i < n; i++) {
                    name = classes[i];
                    if (name.length > oldPrimaryStyleLen
                        && name.charAt(oldPrimaryStyleLen) == '-'
                        && name.indexOf(oldPrimaryStyle) == 0) {
                        classes[i] = newPrimaryStyle + name.substring(oldPrimaryStyleLen);
                    }
                }
                this.setStyleName(classes.join(" "));
            }
        }
    );

    /**
     * Base class for Displays.
     */
    mol.ui.Display = mol.ui.Element.extend(
        {
            /**
             * Constructs a new Display with the given DOM element.
             */
            init: function(element) {
                this._super(element);
            },
            
            /**
             * Sets the engine for this display.
             * 
             * @param engine a mol.ui.Engine subclass
             */
            setEngine: function(engine) {
                this._engine = engine;
            }
        }
    );
};
/**
 * TODO: Andrew
 */
MOL.modules.ColorSetter = function(mol) {
    
    mol.ui.ColorSetter = {};
    
    mol.ui.ColorSetter.Color = Class.extend(
        {
            init: function(r, g, b) {
                this._r = r;
                this._g = g;
                this._b = b;
            },

            getRed: function() {
                return this._r;
            },
            
            getGreen: function() {
                return this._g;                
            },

            getBlue: function() {
                return this._b;
            },

            toString: function() {
                return 'Red=' + this._r + ', Green=' + this._g +', Blue=' + this._b;                    
            }
        }
    );

    mol.ui.ColorSetter.Api = Class.extend(
        {
            /**
             * @constructor
             */
            init: function(config) {
                this._bus = config.bus;
                this._types = {};
                this._bindEvents();
            },
            
            _bindEvents: function() {
                var bus = this._bus,
                    ColorEvent = mol.events.ColorEvent;
                
                bus.addHandler(
                    ColorEvent.TYPE,
                    function(event) {
                        var action = event.getAction(),
                            category = event.getCategory(),
                            id = event.getId(),
                            color = null,
                            config = {
                                action: 'change',
                                color: null,
                                category: category,
                                id: id
                            };
                        
                        switch (action) {
         
                        case 'get':
                            switch (category) {
                                
                            case 'points':
                                // TODO(andrew): Logic for getting next color.
                                config.color = new mol.ui.ColorSetter.Color(32, 40, 73);
                                break;

                            case 'range':
                                config.color = new mol.ui.ColorSetter.Color(183, 42, 16);
                                break;
                            case 'ecoregion':
                                config.color = new mol.ui.ColorSetter.Color(131, 209, 6);
                                break;
                            case 'pa':
                                config.color = new mol.ui.ColorSetter.Color(255, 191, 0);
                                break;
                            }                            
                            bus.fireEvent(new ColorEvent(config));
                        }                        
                    }
                );
            }
        }
    );
};
/**
 * LayerControl module that presents a map control for adding or deleting layers. 
 * It can handle app level events and perform AJAX calls to the server.
 * 
 * Event binding:
 *     None
 * 
 * Event triggering:
 *     ADD_LAYER - Triggered when the Add widget is clicked
 *     DELETE_LAYER - Triggered when the Delete widget is clicked
 */
MOL.modules.LayerControl = function(mol) {
    
    mol.ui.LayerControl = {};
    
    /**
     * The Layer engine.
     */
    mol.ui.LayerControl.Engine = mol.ui.Engine.extend(
        {
            /**
             * Constructs the engine.
             * 
             * @constructor
             */
            init: function(api, bus) {
                this._api = api;
                this._bus = bus;
                this._layerIds = {};
            },

            /**
             * Starts the engine by creating and binding the display.
             *
             * @override mol.ui.Engine.start
             */
            start: function(container) {
                this._bindDisplay(new mol.ui.LayerControl.Display());
            },

            /**
             * Gives the engine a new place to go based on a browser history
             * change.
             * 
             * @override mol.ui.Engine.go
             */
            go: function(place) {
                var visible = place.lv ? parseInt(place.lv) : 0,
                    display = this._display;
                
                display.toggleLayers(visible);
            },

            getPlaceState: function() {
                return {
                    lv: this._display.isLayersVisible() ? 1 : 0,
                    layers: _.keys(this._layerIds).join(',')
                };
            },
             
            /**
             * Binds the display.
             */
            _bindDisplay: function(display, text) {                
                var self = this,
                    LayerControlEvent = mol.events.LayerControlEvent,
                    LayerEvent = mol.events.LayerEvent,
                    widget = null,
                    bus = this._bus, 
                    ch = null,
                    styles = null,
                    layerId = null;


                this._display = display;
                display.setEngine(this);            
                
                // Clicking the layer button toggles the layer stack:
                widget = display.getLayerToggle();
                widget.click(
                    function(event) {
                        self._display.toggleLayers();
                    }
                );
                
                // Clicking the share button gets the shareable URL for the current view:
                widget = display.getShareButton();
                widget.click(
                    function(event) {
                        bus.fireEvent(new MOL.env.events.LocationEvent({}, 'get-url'));
                    }
                );
                
                bus.addHandler(
                  "LocationEvent", 
                  function(event){
                    if (event.getAction() == 'take-url') {
                        self._shareUrl = event.getLocation().url;
                        display.toggleShareLink(self._shareUrl);
                    }
                  }
                );                
                
                // Clicking the search button fires a LayerControlEvent:
                widget = display.getSearchButton();
                widget.click(
                    function(event) {
                        bus.fireEvent(new LayerControlEvent('search-click'));
                        display.toggleShareLink("", false);
                        $(".mol-LayerControl-Search").find("input").focus();
                    }
                );
                
                //  Clicking the add button fires a LayerControlEvent:
                widget = display.getAddButton();
                widget.click(
                    function(event) {
                        bus.fireEvent(new LayerControlEvent('add-click'));
                        display.toggleShareLink("", false);
//                        $(".mol-LayerControl-Search").find("input").focus();
                    }
                );
                
                // Zoom button click
                widget = display.getZoomButton();
                widget.click(
                    function(event) {
                        var styleNames = null,
                            zoomLayerIds = [],
                            e = null;
                        ch = $('.layer.widgetTheme.selected');
                        ch.each(
                            function(index) {
                                e = new mol.ui.Element(ch[index]);
                                styleNames = e.getStyleName().split(' ');
                                if (_.indexOf(styleNames, 'selected') > -1) {
                                    layerId = e.attr('id');
                                    if (!(layerId.indexOf('pa') !== -1) && !(layerId.indexOf('ecoregion') !== -1)) {
                                        zoomLayerIds.push(layerId);
                                    }
                                }                                 
                            }
                        );
                        _.delay(
                            function() {
                                bus.fireEvent(
                                    new LayerEvent(
                                        {
                                            action:'zoom', 
                                            layer: null,
                                            zoomLayerIds: zoomLayerIds
                                        }
                                    )
                                );
                            }, 200
                        );
                    }
                );

                // Clicking the delete button fires a LayerControlEvent:
                widget = display.getDeleteButton();
                widget.click(
                    function(event) {
                        var styleNames = null,
                            e = null;
                        ch = $('.layer.widgetTheme.selected');
                        ch.each(
                            function(index) {
                                e = new mol.ui.Element(ch[index]);
                                styleNames = e.getStyleName().split(' ');
                                if (_.indexOf(styleNames, 'selected') > -1) {
                                    layerId = e.attr('id');
                                    e.remove();
                                    bus.fireEvent(new LayerControlEvent('delete-click', layerId));
                                    delete self._layerIds[layerId];
                                    self._display.toggleShareLink("", false);
                                } 
                            });                                
                    }
                );
                
                this._addDisplayToMap();
                
                bus.addHandler(
                    LayerEvent.TYPE, 
                    function(event) {
                        var action = event.getAction(),
                            layer = event.getLayer(),
                            layerId = layer ? layer.getId() : null,
                            layerType = layer? layer.getType() : null,
                            layerName = layer ? layer.getName() : null,
                            layerSubName = layer ? layer.getSubName() : null,
                            layerIds = self._layerIds,
                            layerUi = null,
                            display = self._display,
                            LayerEvent = mol.events.LayerEvent,
                            ch = null,
                            toggle = null,
                            widget = null,
                            nullTest = null,
                            styleNames = null,
                            layerButton = null;
                    
                        switch (action) {                                                       
                            
                        case 'add':
                            if (layerIds[layerId]) {
                                // Duplicate layer.
                                return;
                            }
                            display.toggleLayers(true);
                            display.toggleShareLink("", false);
                            layerIds[layerId] = true;
                            layerUi = display.getNewLayer();
                            layerUi.getName().text(layerName);
                            layerUi.getType().attr("src","/static/maps/search/"+ layerType +".png");
                            layerButton = layerUi.getType();
                            layerButton.click(
                            	function(event) {
                            		var r = display.getNewStyleControl(layer),
                            		fillPalette = r.getFillPalette(),
                            		strokePalette = r.getStrokePalette(),
                            		fillSlider = r.getFillSlider(),
                            		strokeSlider = r.getStrokeSlider(),
                            		closeButton = r.getCloseButton(),
                            		updateButton = r.getUpdateStyleButton();
                            		
                            		fillPalette._element.ColorPicker(r._colorPaletteConfig('#fill'));
                            		strokePalette._element.ColorPicker(r._colorPaletteConfig('#line'));
                            		strokeSlider._element.change(function() {
                            			r.getLayer().getConfig().getStyle().setStroke(null, this.value/100);
                            			r.updateStyleText();
                            		});
                            		
                            		fillSlider._element.change(function() {
                            			r.getLayer().getConfig().getStyle().setFill(null, this.value/100);
                            			r.updateStyleText();
                            		});
                            		
                            		
                            		closeButton.click(
                            			function() {
                            				r._reset();
                            			}
                            		);
                            		
                            		updateButton.click(
                            			function() {
											r.updateStyleText();
                            				bus.fireEvent(
                            					new LayerEvent(
                            						{
                            							action: 'update_style',
                            							layer: layer
                            						}
                            					)
                            				);
                            			}
                            		);
                            	}
                            );
                            layerUi.attr('id', layerId);
                            
                            // Handles layer selection.
                            layerUi.click(
                                function(event) {                                                                                  
                                    if (!event.shiftKey) {
                                        $('.layer.widgetTheme').removeClass('selected');
                                    } 
                                    layerUi.setSelected(!layerUi.isSelected());
                                });
                            
                            toggle = layerUi.getToggle();
                            toggle.setChecked(true);
                            toggle.click(
                                function(event) {
                                    bus.fireEvent(
                                        new LayerEvent(
                                            {
                                                action: toggle.isChecked() ? 'checked': 'unchecked',
                                                layer: layer
                                            }
                                        )
                                    );
                                }
                            );
                            widget = layerUi.getInfoLink();
                            widget.click(
                                function(event) {
                                	var r = display.getNewMetaDataViewer(),
                                		config = layer.getConfig(),
                                		title = r.getTitle(),
                                		closeButton = r.getCloseButton(),
                                		columns = ['bibliograp', 'collection', 
                                                   'contact', 'creator',
                                                   'descriptio', 'layer_coll', 
                                                   'layer_file', 'layer_sour',
                                                   'provider', 'publisher', 
                                                   'rights', 'scientific', 
                                                   'title', 'type'],
                                		queryUrl = 'https://' + config.user + '.' + config.host + '/api/v1/sql?q=',
                                  	    query = "SELECT " + columns.join(',') + 
                                                " FROM " + config.table +  
                                                " WHERE scientific = '" + layerName + "'",
                                	    url = queryUrl + query;

                                	console.log("baseurl: " + url);
                                	
                                	title._element.html(layerName);
                                	closeButton.click(
                                		function() {
                                			r._reset();
                                		}
                                	);
                                	
                                	$.getJSON(
                                			url, 
                                            function(data) {
                                                // for (var key in data.rows) {
                                					var row = data.rows[0];
                                					for (var key in row) {
                                						r.addDescription(key.charAt(0).toUpperCase() + key.slice(1), row[key]);
                                					}
                                				// }
                        		            }
                                        );
                                }
                            );
                            break;
                        }
                    }
                );
            },

            /**
             * Fires a MapControlEvent so that the display is attached to
             * the map as a control in the TOP_LEFT position.
             */
            _addDisplayToMap: function() {
                var MapControlEvent = mol.events.MapControlEvent,
                    display = this._display,
                    bus = this._bus,
                    DisplayPosition = mol.ui.Map.Control.DisplayPosition,
                    ControlPosition = mol.ui.Map.Control.ControlPosition,
                    action = 'add',
                    config = {
                        display: display,
                        action: action,
                        displayPosition: DisplayPosition.TOP,
                        controlPosition: ControlPosition.TOP_RIGHT
                    };
                bus.fireEvent(new MapControlEvent(config));     
            }
        }
    );
    
    mol.ui.LayerControl.Layer = mol.ui.Display.extend(
        {
            init: function() {
                this._super(this._html());
            },

            getName: function() {
                var x = this._layerName,
                    s = '.layerNomial';
                return x ? x : (this._layerName = this.findChild(s));
            },
            
            getSubName: function() {
                var x = this._layerSubName,
                    s = '.layerAuthor';
                return x ? x : (this._layerSubName = this.findChild(s));
            }, 
            
            getToggle: function() {
                var x = this._layerToggle,
                    s = '.toggle';
                return x ? x : (this._layerToggle = this.findChild(s));
            },
            
            getType: function() {
                var x = this._layerType,
                    s = '.type';
                return x ? x : (this._layerType = this.findChild(s));
            },
            
            getInfoLink: function() {
                var x = this._layerInfoLink,
                    s = '.info';
                return x ? x : (this._layerInfoLink = this.findChild(s));
            },  

            isSelected: function() {
                var styleNames = this.getStyleName().split(' ');
                return _.indexOf(styleNames, 'selected') > -1;
            },
            
            setSelected: function(selected) {
                if (!selected) {
                    this.removeClass('selected');      
                } else {
                    this.addClass('selected');
                }
            },

            _html: function() {
                return  '<div class="layer widgetTheme">' +
                        '    <button><img class="type" src="/static/maps/search/points.png"></button>' +
                        '    <div class="layerName">' +
                        '        <div class="layerNomial">Smilisca puma</div>' +
                        '    </div>' +
                        '    <div class="buttonContainer">' +
                        '        <input class="toggle" type="checkbox">' +
                        '        <span class="customCheck"></span> ' +
                        '    </div>' +
                        '    <button class="info">i</button>' +
                        '</div>';
            }
        }
    );
    
    mol.ui.LayerControl.MetaDataViewer = mol.ui.Display.extend(
    	{
    		init: function() {
    			this._reset();
    			this._super(this._html());
    		},
    		getTitle: function() {
    			var x = this._title,
            	s = '#title';
    			return x ? x : (this._title = this.findChild(s));
    		},
    		getDescription: function() {
    			var x = this._desc,
            	s = '#description';
    			return x ? x : (this._desc = this.findChild(s));
    		},
    		getCloseButton: function() {
    			var x = this._closeButton,
            	s = '#close_meta';
    			return x ? x : (this._closeButton = this.findChild(s));
    		},
    		addDescription: function(key, value) {
    			this.getDescription()._element.append('<tr><td>'+key+'</td><td>'+value+'</td></tr>');
    		},
    		_reset: function() {
    			$('#meta').remove();
    		},
    		_html: function() {
    			return '<div id="meta" class="metadata widgetTheme">' +
    				'<h1 id="title"></h1>' + 
    				'<table id="description" class="widgetTheme"></table>' +
    				'<button id="close_meta"><img src="/static/maps/search/cancel.png"></button>' +
    				'</div>';
    		}
    	}
    );
    
    /**
     *  
     */
    mol.ui.LayerControl.StyleControl = mol.ui.Display.extend(
    	{
    		init: function(layer) {
    			this._layer = layer;
                this._reset();
                this._super(this._html());
    		},
    		
    		getControl: function() {
    			var x = this._styleControl,
                	s = '#css';
    			return x ? x : (this._styleControl = this.findChild(s));
    		},
    		
    		getStyleText: function() {
    			var x = this._styleText,
                	s = '#css_text';
    			return x ? x : (this._styleText = this.findChild(s));
    		},
    		
    		getFillPalette: function() {
    			var x = this._fillPalette,
            	s = '#fill.color_selector';
    			return x ? x : (this._fillPalette = this.findChild(s));
    		},
    		
    		getStrokePalette: function() {
    			var x = this._strokePalette,
            	s = '#line.color_selector';
    			return x ? x : (this._strokePalette = this.findChild(s));
    		},
    		
    		getFillSlider: function() {
    			var x = this._fillSlider,
            	s = '#fill_alpha';
    			return x ? x : (this._fillSlider = this.findChild(s));
    		},
    		
    		getStrokeSlider: function() {
    			var x = this._strokeSlider,
            	s = '#stroke_alpha';
    			return x ? x : (this._strokeSlider = this.findChild(s));
    		},
    		
    		getCloseButton: function() {
    			var x = this._closeButton,
            	s = '#close_css';
    			return x ? x : (this._closeButton = this.findChild(s));
    		},
    		
    		getUpdateStyleButton: function() {
    			var x = this._updateButton,
            	s = '#update_css';
    			return x ? x : (this._updateButton = this.findChild(s));
    		},
    		
    		_reset: function() {
    			$('#css').remove();
    		},

            _colorPaletteConfig: function(s) {
            	var self = this,
            		style = self.getLayer().getConfig().getStyle(),
    				fillStyle = style.getFill(),
    				strokeStyle = style.getStroke(),
            		color = null;
            	
            	if (s === "#fill") {
					color = 'rgb('+fillStyle.r+','+fillStyle.g+','+fillStyle.b+')';
				} else {
					color = 'rgb('+strokeStyle.r+','+strokeStyle.g+','+strokeStyle.b+')';
				}
            	
            	return {
        			color: color,
        			onShow: function (colpkr) {
        				$(colpkr).fadeIn(500);
        				return false;
        			},
        			onHide: function (colpkr) {
        				$(colpkr).fadeOut(500);
        				return false;
        			},
        			onChange: function (hsb, hex, rgb) {
        				if (s === "#fill") {
        					self.getLayer().getConfig().getStyle().setFill(rgb);
        				} else {
        					self.getLayer().getConfig().getStyle().setStroke(rgb);
        				}
        				$(s + ".color_selector div").css('backgroundColor', '#' + hex);
        				self.updateStyleText();
        			}
        		};
            },
            
            updateStyleText: function() {
            	var self = this;
            	self.getStyleText().val(self.getLayer().getConfig().getStyle().toDisplayString());
            },
            
            _onSliderChange: function() {
            	var self = this;
				self.getLayer().getConfig().getStyle().setFill(null, this.value/100);
				self.updateStyleText();
            },
            
            getLayer: function() {
            	return this._layer;
            },
            
    		_html: function() {
    			var style = this.getLayer().getConfig().getStyle(),
    				fillStyle = style.getFill(),
    				strokeStyle = style.getStroke();

    			return '<div id="css" class="widgetTheme" style="">' +
				'<h1 class="layerNomial">' + this.getLayer().getName() + '</h1><br>' +
				'<textarea id="css_text">' +
				style.toDisplayString() +
				'</textarea>' +
				'<div class="style_block">' +
				'<div id="fill" class="color_selector">' +
				'<div style="background-color: rgb('+fillStyle.r+', '+fillStyle.g+', '+fillStyle.b+'); "></div>' +
				'</div>' +
				'<input id="fill_alpha" type="range"  min="0" max="100" value='+Math.round(fillStyle.a*100)+' style="float:left;" />' +
				'</div>' +
				'<div class="style_block">' +
				'<div id="line" class="color_selector">' +
				'<div style="background-color: rgb('+strokeStyle.r+', '+strokeStyle.g+', '+strokeStyle.b+'); "></div>' +
				'</div>' +
				'<input id="stroke_alpha" type="range"  min="0" max="100" value='+Math.round(strokeStyle.a*100)+' style="float:left;" />' +
				'</div>' +
				'<div class="style_block"><button id="update_css">update css</button></div>' +
				'<button id="close_css"><img src="/static/maps/search/cancel.png"></button>' +
				'</div>';
    		}
    			
    	}
    );
    
    
    /**
     * The LayerControl display.
     */
    mol.ui.LayerControl.Display = mol.ui.Display.extend(
        {
            init: function(config) {
                this._super();
                this.setInnerHtml(this._html());
                this._config = config;
                this._show = true;
                this._shareLink = false;
            },     
            getLayerToggle: function() {
                var x = this._layersToggle,
                    s = '.label';
                return x ? x : (this._layersToggle = this.findChild(s));
            },    
            getAddButton: function() {
                var x = this._addButton,
                    s = '.add';
                return x ? x : (this._addButton = this.findChild(s));
            },  
            getSearchButton: function() {
                var x = this._searchButton,
                    s = '.search';
                return x ? x : (this._searchButton = this.findChild(s));
            },  
            getDeleteButton: function() {
                var x = this._deleteButton,
                    s = '.delete';
                return x ? x : (this._deleteButton = this.findChild(s));
            },
            getShareButton: function() {
                var x = this._shareButton,
                    s = '.share';
                return x ? x : (this._shareButton = this.findChild(s));
            },
            getZoomButton: function() {
                var x = this._zoomButton,
                    s = '.zoom';
                return x ? x : (this._zoomButton = this.findChild(s));
            },           
            getNewLayer: function() {
                var Layer = mol.ui.LayerControl.Layer,
                    r = new Layer();
                this.findChild('.scrollContainer').append(r);
                return r;
            },
            getNewStyleControl: function(layer) {
                var r = new mol.ui.LayerControl.StyleControl(layer);
                this.findChild('.scrollContainer').append(r);
                return r;
            },
            getNewMetaDataViewer: function() {
            	var r = new mol.ui.LayerControl.MetaDataViewer();
                this.findChild('.scrollContainer').append(r);
                return r;
            },
            isLayersVisible: function() {
                return this._show;
            },

            toggleShareLink: function(url, status) {
                var r = this._linkContainer,
                    p = '.staticLink',
                    u = '.link';
                this._url = url;
                if ( ! r ){
                    r = this.findChild(p);
                    this._linkContainer = r;
                }
                if (status == false) {
                    r.hide();
                    this._shareLink = false;
                } else if (status==true) {
                    r.show();
                    this._shareLink = true;
                } else {
                    if (this._shareLink ) {  
                        r.hide();
                        this._shareLink = false;
                    } else {
                        r.show();
                        this._shareLink = true;
                    }
                }
                this.findChild('.linkText').val(url);
                this.findChild('.linkText').select();
                
            },
            
            toggleLayers: function(status) {
                var x = this._toggleLayerImg,
                    c = this._layerContainer,
                    s = '.layersToggle',
                    n = '.scrollContainer';
                if ( ! x ){
                    x = this.findChild(s);
                    this._toggleLayerImg = x;
                }
                if (!c) {
                    c = this.findChild(n);
                    this._layerContainer = c;
                }
                if (this._show != status) {
                    if (this._show ) {  
                        c.hide();
                        x.attr("src","/static/maps/layers/expand.png");
                        this._show = false;
                    } else {
                        c.show();
                        x.attr("src","/static/maps/layers/collapse.png");
                        this._show = true;
                    }
                }
            },
                    
            _html: function(){
                return  '<div class="mol-LayerControl-Menu ">' +
                        '    <div class="label">' +
                        '       <img class="layersToggle" src="/static/maps/layers/expand.png">' +
                        '    </div>' +
                        '    <div class="widgetTheme share button">Share</div>' +
                        '    <div class="widgetTheme zoom button">Zoom</div>' +
                        '    <div class="widgetTheme delete button">Delete</div>' +
                        '    <div class="widgetTheme search button">Search</div>' +
                        '    <div class="widgetTheme add button">Add</div>' +
                        '</div>' +
                        '<div class="mol-LayerControl-Layers">' +
                        '      <div class="staticLink widgetTheme" >' +
                        '          <input type="text" class="linkText" />' +
                        '      </div>' +
                        '   <div class="scrollContainer">' +
                        '   </div>' +
                        '</div>';
            }
        }
    );
};
MOL.modules.LayerList = function(mol) {
    
    mol.ui.LayerList = {};
    
    /**
     * The LayerList engine.
     */
    mol.ui.LayerList.Engine = mol.ui.Engine.extend(
        {
            init: function(api, bus) {
                this._api = api;
                this._bus = bus;
                this._layerIds = [];
            },

            /**
             * Starts the engine and provides a container for its display.
             * 
             * @param container the container for the engine display 
             * @override mol.ui.Engine.start
             */
            start: function(container) {
                var config = this._layerWidgetConfig(),
                    display = new mol.ui.LayerList.Display(config),
                    bus = this._bus,
                    self = this;
                display.setEngine(this);
                // On new layer events add a LayerWidget to the display
                // and wire up events:
                this._bus.bind(
                    mol.events.NEW_LAYER,
                    function(layer) {
                        var layerWidget = self._display.addLayerWidget(layer, config);
                        layerWidget.setEngine(self);
                        layerWidget.getRadioButton().click(
                            self._bus.trigger(
                                mol.events.LAYER_SELECTED, 
                                layer.getId()));
                        // TODO: Add click handlers for all controls...
                    }
                );
            },
            
            /**
             * Gives the engine a new place to go based on a browser history
             * change.
             * 
             * @param place the place to go
             * @override mol.ui.Engine.go
             */
            go: function(place) {

            },
            
            _layerWidgetConfig: function() {
                // TODO
                return {
                };                
            }
        }
    );

    /**
     * The LayerWidget.
     */
    mol.ui.LayerList.LayerWidget = mol.ui.Display.extend(
        {
            init: function(layer, config) {
                this._super('<div>');
                this.setStyleName('mol-LayerList-LayerWidget');
            },

            getLayerId: function() {                
            },
            
            getRadioButton: function() {
            },
            
            getNameLabel: function() {
            },
            
            getCheckbox: function() {
            },
            
            getInfoButton: function() {
            },
            
            getSourceButton: function() {
            }
        }
    ),
    
    /**
     * The LayerList display.
     */
    mol.ui.LayerList.Display = mol.ui.Display.extend(
        {
            init: function(config) {
                this._super('<div>');
                this.setStyleName('mol-LayerList-Display');
                this._widgets = {};
            },

            /**
             * Add a layer widget to the list.
             * 
             * @param layer the layer to add
             * @param config the layer widget config 
             */
            addLayerWidget: function(layer, config) {                
                var layerWidget = null,
                    lid = layer.getId();
                if (this._widgets[lid]) {
                    return;
                }
                layerWidget = new mol.ui.LayerList.LayerWidget({}, layer);
                this._widgets[lid] = layerwidget;
                this.append(layerWidget);                
            },

            /**
             * Deletes a layer widget from the list.
             * 
             * @param layerId the id of the layer to delete
             */
            deleteLayerWidget: function(layerId) {
                var layerWidget = this._widgets[layerId];
                if (!layerWidget) {
                    return;
                }
                layerWidget.remove();
                delete this._widgets[layerId];
            }
        }
    );
};

/**
 * Map module that wraps a Google Map and gives it the ability to handle app
 * level events and perform AJAX calls to the server. It surfaces custom map
 * controls with predefined slots.
 * 
 * Event binding: ADD_MAP_CONTROL - Adds a control to the map. ADD_LAYER -
 * Displays the layer on the map.
 * 
 * Event triggering: None
 */
MOL.modules.Map = function(mol) { 
    
    mol.ui.Map = {};

    /**
	 * Base class for map layers.
	 */
    mol.ui.Map.MapLayer = Class.extend(
        {
            init: function(map, layer) {
                this._map = map;
                this._layer = layer;
                this._color = null;
            },
            
            // Abstract functions:
            show: function() {
                throw new mol.exceptions.NotImplementedError('show()');
            },
            hide: function() {
                throw new mol.exceptions.NotImplementedError('hide()');
            },
            isVisible: function() {                
                throw new mol.exceptions.NotImplementedError('isVisible()');
            },
            refresh: function() {
                throw new mol.exceptions.NotImplementedError('refresh()');
            },
            bounds: function() {
                throw new mol.exceptions.NotImplementedError('bounds()');
            },
            
            // Getters and setters:
            getLayer: function() {
                return this._layer;
            },
            getMap: function() {
                return this._map;           
            },
            getColor: function() {
                return this._color;
            },
            setColor: function(color) {
                this._color = color;
            },
            getConfig: function() {
                return this._config;                
            },
            setConfig: function(config) {
                this._config = config;
            }
        }
    );

    mol.ui.Map.PointLayer = mol.ui.Map.MapLayer.extend( 
        {
            init: function(map, layer, markerCanvas) {
                this._super(map, layer);
                this._markerCanvas = markerCanvas;
                this._points = null;
                this._icon = null;
                this._onMap = false;
                this._uncertaintySorter = {};
            },

            show: function() {
                var points = this._points,
                    point = null,
                    Marker = google.maps.Marker,
                    map = this.getMap(),
                    bounds = null,
                    self = this;
                if (!this.isVisible()) {
                    if (!points) {
                        this.refresh(
                            function() {
                                for (x in points) {
                                    point = points[x];
                                    point.setMap(map);
                                }
                                self._onMap = true;
                            }
                        );
                    } else {
                        for (x in points) {
                            point = points[x];
                            point.setMap(map);
                        }
                        self._onMap = true;
                    }
                }
            },

            hide: function() {
                var points = this._points;
                
                if (this.isVisible()) {
                    for (x in points) {
                        points[x].setMap(null);
                    }
                    this._onMap = false;
                }
            },

            bounds: function() {
                var points = this._points,
                    point = null,
                    Marker = google.maps.Marker,
                    bounds = new google.maps.LatLngBounds();
                if (this._bounds) {
                    return this._bounds;
                }
                for (x in points) {
                    point = points[x];
                    if (point instanceof Marker) {
                        bounds.extend(point.getPosition());
                    }
                }
                this._bounds = bounds;
                return bounds;
            },

            isVisible: function() {
                return this._onMap;
            },

            refresh: function(cb) {
                var color = this.getColor(),
                    self = this;

                this._getPointIcon(
                    function(icon) {
                        self._icon = icon;
                        if (!self._points) {
                            self._createPoints();    
                        } else {
                            self._updateLayerColor();
                        }
                        if (cb) {
                            cb();
                        }
                    }
                );  
            },

            _createPoints: function() {
                var layer = this.getLayer(),
                    lid = layer.getId(),
                    center = null,
                    marker = null,
                    circle = null,
                    coordinate = null,
                    resources = [],
                    occurrences = [],
                    data = layer._json,
                    icon = layer.getIcon(),
                    urls = this._getIconUrls(icon),
                    iconUrl = urls.iconUrl,
                    iconErrorUrl = urls.iconErrorUrl,
                    cuim = null,
                    approxCuim = null,
                    approxCoord = null,
                    makeCircle = null;
                this._points = [];
                for (p in data.records.publishers) {
                    resources = data.records.publishers[p].resources;
                    for (r in resources) {
                        occurrences = resources[r].occurrences;
                        for (o in occurrences) {
                            coordinate = occurrences[o].coordinates;
                            marker = this._createMarker(coordinate, iconUrl);
                            this._points.push(marker);
                                               
                            if (coordinate.coordinateUncertaintyInMeters != null) {
                                /*
								 * A fairly raw way to deal with lots of
								 * uncertainty circles overlapping each other.
								 * It just rounds the CUIM and the Coords and
								 * keeps a list of uniques, never recreating
								 * circles of the samish size and samish place
								 */
                                cuim = parseFloat(coordinate.coordinateUncertaintyInMeters);
                                approxCuim = Math.floor(cuim/100);
                                approxCoord = Math.floor(coordinate.decimalLatitude * 100) + ":" + Math.floor(coordinate.decimalLongitude * 100);
                                makeCircle = false;
                                if (!(approxCuim in this._uncertaintySorter)){
                                    this._uncertaintySorter[approxCuim] = {};
                                    this._uncertaintySorter[approxCuim][approxCoord] = marker;
                                    makeCircle = true;
                                } else if (!(approxCoord in this._uncertaintySorter[approxCuim])) {
                                    this._uncertaintySorter[approxCuim][approxCoord] = marker;
                                    makeCircle = true;
                                }
                                if (makeCircle) {
                                    this._points.push(this._createCircle(
                                                            marker.getPosition(),
                                                            cuim));
                                }
                            }
                        }
                    }
                }
            },

            /**
			 * Private function that creates a Google circle object.
			 * 
			 * @param center
			 *            the center LatLng of the circle
			 * @param coordinateUncertaintyInMeters
			 *            the circle radius
			 * @return a new Google circle object
			 */
            _createCircle: function(center, coordinateUncertaintyInMeters) {   

                var map = this.getMap(),
                    radius = parseFloat(coordinateUncertaintyInMeters),
                    opacity = 0.08,
                    circle = new google.maps.Circle(
                        {
                            map: map,
                            center: center,
                            clickable: false,
                            radius: radius,
                            fillColor: '#001d38',
                            strokeWeight: 0.7,                                
                            zIndex: 5
                        }
                    );

                return circle;
            },
            
            /**
			 * Private function that creates a Google marker object.
			 * 
			 * @param coordinate
			 *            the coordinate longitude and latitude
			 * @return a new Google marker object
			 */
            _createMarker: function(coordinate, iconUrl) {
                var map = this.getMap(),
                    lat = parseFloat(coordinate.decimalLatitude),
                    lng = parseFloat(coordinate.decimalLongitude),
                    center = new google.maps.LatLng(lat, lng),
                    h = this._markerCanvas.getIconHeight(),
                    w = this._markerCanvas.getIconWidth(),
                    MarkerImage = google.maps.MarkerImage,
                    Size = google.maps.Size,
                    Marker = google.maps.Marker,
                    image = new MarkerImage(iconUrl, new Size(w, h)),
                    marker = new Marker(
                        { 
                            position: center,
                            map: map,
                            icon: image
                        }
                    );
                    
                return marker;
            },
            
            _updateLayerColor: function() {
                var layer = this.getLayer(),
                    points = this._points,
                    urls = this._getIconUrls(),
                    markerCanvas = this._markerCanvas,
                    iconUrl = urls.iconUrl,
                    w = markerCanvas.getIconWidth(),
                    h = markerCanvas.getIconHeight(),
                    point = null,
                    MarkerImage = google.maps.MarkerImage,
                    Size = google.maps.Size,
                    Marker = google.maps.Marker,
                    image = new MarkerImage(iconUrl, new Size(w, h));
                
                for (x in points) {
                    point = points[x];
                    if (point instanceof Marker) {
                        point.setIcon(image);
                    }                        
                }
            },

            _getPointIcon: function(callback) {
                var icon = new Image(),
                    color = this.getColor(),
                    src = '/test/colorimage/placemark_default.png?'
                        + 'r=' + color.getRed() 
                        + '&g=' + color.getGreen() 
                        + '&b=' + color.getBlue();                

                icon.onload = function() {
                    callback(icon);
                };                

                icon.src = src;
            },
         
            _getIconUrls: function() {                
                var icon = this._icon,
                    markerCanvas = this._markerCanvas,
                    canvasSupport = markerCanvas.canvasSupport(),
                    icons = markerCanvas.getIcons(),
                    // background = icons.background,
                    // foreground = icons.foreground,
                    error = icons.error,
                    foreground = icons.foreground,
                    // background = icons.background,
                    ctx = markerCanvas.getContext(),
                    w = markerCanvas.getIconWidth(),
                    h = markerCanvas.getIconHeight(),
                    url = null,
                    errorUrl = null;

                if (!canvasSupport) {
                    return {iconUrl: icon.src, iconErrorUrl: icon.src};
                }
                
                // ctx.drawImage(background, 0, 0, w, h);
                // ctx.drawImage(background, 0, 0, w, h);
                ctx.drawImage(icon, 0, 0, w, h);
                ctx.drawImage(foreground, 0, 0, w, h);
                // ctx.drawImage(foreground, 0, 0, w, h);
                url = markerCanvas.getDataURL();
                ctx.drawImage(error, 0, 0, w, h);
                errorUrl = markerCanvas.getDataURL();

                return {iconUrl: url, iconErrorUrl: errorUrl};
            }
        }
    );
    
    mol.ui.Map.TileLayer = mol.ui.Map.MapLayer.extend(
        {
		    
            init: function(map, layer) {
                this._super(map, layer);
                this._mapType = null;
                this._onMap = false;
            },
            
            // Abstract functions:
            _getTileUrlParams: function() {
                throw mol.exceptions.NotImplementedError('_getTileUrlParams()');
            },
            
            show: function() {
                this.refresh();
            },

            /**
			 * Returns a google.maps.LatLngBounds for this layer.
			 */
            bounds: function() {                
                var layer = this.getLayer(),
                    extent = layer.getExtent(), // GeoJSON bounding box as
												// polygon
                    north = extent[0][2][1],
                    west = extent[0][0][0],
                    south = extent[0][0][1],
                    east = extent[0][2][0],
                    bounds = new google.maps.LatLngBounds(),
                    LatLng = google.maps.LatLng;
                if (this._bounds) {
                    return this._bounds;
                }
                bounds.extend(new LatLng(north, west));
                bounds.extend(new LatLng(south, east));
                this._bounds = bounds;
                return bounds;
            },

            hide: function() {
                var layer = this.getLayer(),
					layerName = this.getLayer().getName(),
                    map = this.getMap();
                if (layer.obj) {
                    layer.obj.removeLayer(layerName);
					layer.obj = null;
                }
            },
                        
            isVisible: function() {
                return this._onMap;
            },

            refresh: function() {              
                var self = this,
                	map = this._map,
					layer = this.getLayer(),
                    layerId = this.getLayer().getId(),
                    layerSource = this.getLayer().getSource(),
                    layerType = this.getLayer().getType(),
                    layerName = this.getLayer().getName(),
                    config = this.getLayer().getConfig(),
                    style = config.getStyle().toString(),
					query = (config.query) ? config.query : "select * from " + config.table + " where scientific = '" + layerName + "'",
                    color = this.getColor();
				query += "&style=" + encodeURIComponent('#'+config.table+style);
                if (google.maps.CartoDBLayer) {
					if (layer.obj) {
<<<<<<< HEAD
						layer.obj.update(query, layerName) ;
=======
						layer.obj.update(query, layerName) 
>>>>>>> 87eb57f9
					} else {
						layer.obj = new google.maps.CartoDBLayer({
	                		map_canvas : 'map',
	        				map : map,
	        				user_name : config.user,
	        				table_name : config.table,
	        				query : query,
	        				map_style : true,
	        				infowindow : true,
	        				layerId: layerName,
	        				columns: ['scientific', 'bibliograp', 'collection', 'contact', 'creator','description'],
	        				auto_bound: false,
							config: config
	        			});
					}
        		}
            },

            _getNormalizedCoord: function(coord, zoom) {
                var y = coord.y,
                    x = coord.x,
                    tileRange = 1 << zoom;
                // don't repeat across y-axis (vertically)
                if (y < 0 || y >= tileRange) {
                    return null;
                }
                // repeat across x-axis
                if (x < 0 || x >= tileRange) {
                    x = (x % tileRange + tileRange) % tileRange;
                }
                return {
                    x: x,
                    y: y
                };
            }
        }
    );
    
    
    /**
	 * The Map Engine.
	 */
    mol.ui.Map.Engine = mol.ui.Engine.extend(
        {
            /**
			 * Constucts a new Map Engine.
			 * 
			 * @param api
			 *            the mol.ajax.Api for server communication
			 * @param bus
			 *            the mol.events.Bus for event handling
			 * @constructor
			 */
            init: function(api, bus) {
                this._api = api;
                this._bus = bus;
                this._controlDivs = {};
                this._mapLayers = {};
            },            

            _addMapLayer: function(map, layer) {
                var layerId = layer.getId(),
                    layerType = layer.getType(),
                    mapLayer = null;
				switch (layerType) {
                case 'points':
                    mapLayer = new mol.ui.Map.PointLayer(map, layer, this._markerCanvas);
                    break;
                case 'range':
                case 'ecoregion':
                case 'pa':
                	/*
                	 * Switching between CartoTileLayer (Canvas) and TileLayer (Tile)
                	 */
                    mapLayer = new mol.ui.Map.TileLayer(map, layer);
                    break;
                }
                this._mapLayers[layerId] = mapLayer;
            },

            _mapLayerExists: function(layerId) {
                return this._mapLayers[layerId] !== undefined;
            },
            
            _getMapLayer: function(layerId) {
                return this._mapLayers[layerId];
            },

            _removeMapLayer: function(layerId) {
                var mapLayer = this._getMapLayer(layerId);

                if (!mapLayer) {
                    return false;
                }

                mapLayer.hide();
                delete this._mapLayers[layerId];                
                return true;
            },
            
            /**
			 * Starts the engine and provides a container for its display.
			 * 
			 * @param container
			 *            the container for the engine display
			 * @override mol.ui.Engine.start
			 */
            start: function(container) {
                var MarkerCanvas = mol.ui.Map.MarkerCanvas;

                this._bindDisplay(new mol.ui.Map.Display(), container);

                this._markerCanvas = new MarkerCanvas(21, 18);

                this._addMapControlEventHandler();
                this._addLayerEventHandler();
                this._addColorEventHandler();
            },

            /**
			 * Gives the engine a new place to go based on a browser history
			 * change.
			 * 
			 * @param place
			 *            the place to go
			 * @override mol.ui.Engine.go
			 */
            go: function(place) {
                var ll = place.ll ? place.ll.split(',') : null,
                    latlng = ll ? new google.maps.LatLng(parseFloat(ll[0]), parseFloat(ll[1])) : null,
                    z = place.z,
                    zoom = z ? parseInt(z) : null,
                    map = this._map;

                if (latlng) {
                    map.setCenter(latlng);
                }

                if (zoom) {
                    map.setZoom(zoom);
                }
            },

            getPlaceState: function() {
                var map = this._map;

                return {
                    ll: map.getCenter().toUrlValue(),
                    z: map.getZoom()
                };
            },

            _bindDisplay: function(display, container) {
                this._display = display;
                display.setEngine(this);                

                container.append(display.getElement());
                
                this._map = display.getMap();

                this._addControls();
            },

            _addControls: function() {
                var map = this._map,
                    controls = map.controls,
                    ControlPosition = google.maps.ControlPosition,
                    TOP_RIGHT = ControlPosition.TOP_RIGHT,
                    TOP_CENTER = ControlPosition.TOP_CENTER,
                    BOTTOM_LEFT = ControlPosition.BOTTOM_LEFT,
                    TOP_LEFT = ControlPosition.TOP_LEFT,
                    Control = mol.ui.Map.Control;
                
                this._rightControl = new Control('RightControl');
                controls[TOP_RIGHT].clear();
                controls[TOP_RIGHT].push(this._rightControl.getDiv());
                                
                this._centerTopControl = new Control('CenterTopControl');
                controls[TOP_CENTER].clear();
                controls[TOP_CENTER].push(this._centerTopControl.getDiv());

                this._leftTopControl = new Control('TopLeftControl');
                controls[TOP_LEFT].clear();
                controls[TOP_LEFT].push(this._leftTopControl.getDiv());  
                
                this._leftBottomControl = new Control('LeftBottomControl');
                controls[BOTTOM_LEFT].clear();
                controls[BOTTOM_LEFT].push(this._leftBottomControl.getDiv());                
            },

            /**
			 * Adds an event handler for new layers.
			 */
            _addLayerEventHandler: function() {
                var bus = this._bus,
                    map = this._map,
                    LayerEvent = mol.events.LayerEvent,
                    LayerControlEvent = mol.events.LayerControlEvent,
                    layers = this._layers,
                    self = this,
                    ColorEvent = mol.events.ColorEvent;
                
                bus.addHandler(
                    LayerControlEvent.TYPE,
                    function(event) {
                        var action = event.getAction(),
                            layerId = event.getLayerId();
                        if (action === 'delete-click') {                            
                            self._removeMapLayer(layerId);
                        }
                    }
                );

                bus.addHandler(
                    LayerEvent.TYPE,
                    function(event) {
                        var layer = event.getLayer(),
                            layerId = layer ? layer.getId() : null,     
                            zoomLayerIds = event.getZoomLayerIds(),
                            mapLayer = layerId ? self._getMapLayer(layerId) : null,                        
                            action = event.getAction(),
                            bounds = new google.maps.LatLngBounds(),
                            colorEventConfig = {};
                        switch (action) {

                        case 'add':
                            if (mapLayer) {
                                return;
                            }                            
                            self._addMapLayer(map, layer);
                            colorEventConfig = {
                            	action: 'get',
                            	category: layer.getType(),
                            	id: layerId
                            };
                            bus.fireEvent(new ColorEvent(colorEventConfig));
                            break;
                        case 'zoom':
                            if (zoomLayerIds.length !== 0) {
                                for (x in zoomLayerIds) {
                                    bounds.union(self._getMapLayer(zoomLayerIds[x]).bounds());
                                }
                                map.fitBounds(bounds);
                            }
                            break;
                        case 'delete':
                            if (!mapLayer) {
                                return;
                            }    
                            self._removeMapLayer(layerId);
                            break;

                        case 'checked':
                            if (mapLayer) {
                                mapLayer.show();
                            }                                
                            break;                            

                        case 'unchecked':
                            if (mapLayer) {
                                mapLayer.hide();
                            }    
                            break;
                        case 'update_style':
                        	if (mapLayer instanceof mol.ui.Map.TileLayer) {
                        		mapLayer.refresh();
                                mapLayer.hide();
                                mapLayer.show();
                        	}
                        	break;
                        }
                    }
                );
            },
            
            /**
			 * Adds an event handler so that displays can be added to the map as
			 * controls simply by firing a MapControlEvent.
			 */
            _addMapControlEventHandler: function() {
                var bus = this._bus,
                    MapControlEvent = mol.events.MapControlEvent,
                    controls = this._map.controls,
                    controlDivs = this._controlDivs,
                    ControlPosition = mol.ui.Map.Control.ControlPosition,
                    TOP_RIGHT = ControlPosition.TOP_RIGHT,
                    TOP_CENTER = ControlPosition.TOP_CENTER,
                    BOTTOM_LEFT = ControlPosition.BOTTOM_LEFT,
                    TOP_LEFT = ControlPosition.TOP_LEFT,
                    topRightControl = this._rightControl,
                    leftTopControl = this._leftTopControl,
                    centerTopControl = this._centerTopControl,
                    leftBottomControl = this._leftBottomControl;
                                
                bus.addHandler(
                    MapControlEvent.TYPE,
                    function(event) {
                        var action = event.getAction(),
                            display = event.getDisplay(),
                            controlPosition = event.getControlPosition(),
                            displayPosition = event.getDisplayPosition(),
                            control = null;

                        switch (action) {

                        case 'add':
                            switch (controlPosition) {
                                
                            case TOP_RIGHT:
                                control = topRightControl;
                                break;
                                
                            case TOP_CENTER:
                                control = centerTopControl;
                                break;

                            case TOP_LEFT:
                                control = leftTopControl;
                                break;

                            case BOTTOM_LEFT:
                                control = leftBottomControl;
                                break;
                            }
                            control.addDisplay(display, displayPosition);
                            break;

                        case 'remove':
                            // TODO: Remove custom map control.
                            mol.log.todo('Remove custom map control');
                            break;                            
                        }
                    }
                );
            },

            _addColorEventHandler: function() {
                var ColorEvent = mol.events.ColorEvent,
                    bus = this._bus,
                    self = this;

                bus.addHandler(
                    ColorEvent.TYPE,
                    function(event) {
                        var color = event.getColor(),
                            category = event.getCategory(),
                            layerId = event.getId(),
                            mapLayer = self._getMapLayer(layerId),
                            action = event.getAction();

                        // Ignores event:
                        if (!mapLayer) {
                            return;
                        }

                        switch (action) {
                        case 'change':                        
                            mapLayer.setColor(color);
                            mapLayer.show();
                            break;
                        }                           
                    }
                );
            },
            
            _updateLayer: function(layer) {
                _updateLayerColor(layer);
            }
        }
    );

    /**
	 * The top level placemark canvas container
	 */
    mol.ui.Map.MarkerCanvas = mol.ui.Element.extend(
        {
            init: function(width, height) {
                var MarkerCanvas = mol.ui.Map.MarkerCanvas;
                
                this._canvasSupport = !!document.createElement('canvas').getContext;

                if (!this._canvasSupport) {
                    this._super();
                    return;
                }

                this._iconHeight = height;
                this._iconWidth = width;

                this._super('<canvas width=' + this._iconWidth + 
                            ' height=' + this._iconHeight + '>');

                this.setStyleName('mol-MarkerCanvas');

                this._ctx = this.getElement()[0].getContext("2d");

                this._iconLayers = {
                    // background: new Image(),
                    foreground: new Image(),
                    error: new Image()
                };
                // this._iconLayers.background.src =
				// "/static/maps/placemarks/placemark-background.png";
                this._iconLayers.foreground.src = "/static/maps/placemarks/placemark-foreground.png";
                this._iconLayers.error.src = "/static/maps/placemarks/placemark-error.png";
            },
            
            getIconWidth: function() {
                return this._iconWidth;
            },
            
            getIconHeight: function() {                
                return this._iconHeight;
            },

            getIcons: function() {
                return this._iconLayers;
            },
            
            canvasSupport: function() {
                return this._canvasSupport;
            },

            getContext: function() {
                return this._ctx;
            },

            getDataURL: function(){
                return this.getElement()[0].toDataURL("image/png");
            }
        }
    );
    

    mol.ui.Map.Control = mol.ui.Display.extend(
        {
            init: function(name) {
                var DisplayPosition = mol.ui.Map.Control.DisplayPosition,
                    TOP = DisplayPosition.TOP,
                    MIDDLE = DisplayPosition.MIDDLE,
                    BOTTOM = DisplayPosition.BOTTOM;

                this._super();
                this.disableSelection();
                
                this.setInnerHtml(this._html(name));

                this.setStyleName('mol-Map-' + name);

                this.findChild(TOP).setStyleName("TOP");
                this.findChild(MIDDLE).setStyleName("MIDDLE");
                this.findChild(BOTTOM).setStyleName("BOTTOM");
            },
                       
            getDiv: function() {
                return this.getElement()[0];                
            },
            
            /**
			 * @param display -
			 *            the mol.ui.Display to add
			 * @param position -
			 *            the mol.ui.Map.Control.DisplayPosition
			 */
            addDisplay: function(display, position) {
                var DisplayPosition = mol.ui.Map.Control.DisplayPosition,
                    div = this.findChild(position);

                switch (position) {
                
                case DisplayPosition.FIRST:
                    this.prepend(display);
                    break;

                case DisplayPosition.LAST:
                    this.append(display);
                    break;

                default:            
                    div.append(display);
                }
            },

            _html: function(name) {
                return '<div id="' + name + '">' +
                       '    <div class="TOP"></div>' +
                       '    <div class="MIDDLE"></div>' +
                       '    <div class="BOTTOM"></div>' +
                       '</div>';
            }
        }
    );

    mol.ui.Map.Control.DisplayPosition = {
        FIRST: '.FIRST',
        TOP: '.TOP',
        MIDDLE: '.MIDDLE',
        BOTTOM: '.BOTTOM',
        LAST: '.LAST'
    };

    mol.ui.Map.Control.ControlPosition = {
        TOP_RIGHT: 'TOP_RIGHT',
        TOP_CENTER: 'TOP_CENTER',
        TOP_LEFT: 'TOP_LEFT',
        LEFT_BOTTOM: 'LEFT_BOTTOM'        
    };


    /**
	 * The Map Display. It's basically a Google map attached to the 'map' div in
	 * the <body> element.
	 */
    mol.ui.Map.Display = mol.ui.Display.extend(
        {

            /**
			 * Constructs a new Map Display.
			 * 
			 * @param config
			 *            the display configuration
			 * @constructor
			 */
            init: function(config) {
                var mapOptions = {
                    zoom: 2,
                    maxZoom: 15,
                    mapTypeControlOptions: {position: google.maps.ControlPosition.BOTTOM_LEFT},
                    center: new google.maps.LatLng(0,0),
                    mapTypeId: google.maps.MapTypeId.ROADMAP,
                    styles: [
                        {"featureType":"all",
                         "elementType":"all",
                         "stylers":[{"lightness":43},{"visibility":"simplified"},{"saturation":-59}]
                        },
                        {
                            "elementType":"labels","stylers":[{"visibility":"on"}]
                        }

                    ]
                };
                
                this._id = 'map';
                this._super($('<div>').attr({'id': this._id}));
                $('body').append(this.getElement());
                this._map = new google.maps.Map($('#' + this._id)[0], mapOptions);
            },         
            
            
            /**
			 * Returns the Google map object.
			 */
            getMap: function() {
                return this._map;
            },

            /**
			 * Returns the Google map controls array.
			 */
            getMapControls: function() {
                return this._map.controls;
            }            
        }
    );

};
/**
 * Allow customly add layers with information like username and tablename
 */
MOL.modules.Add = function(mol) {
	mol.ui.Add = {};
	
	mol.ui.Add.Display = mol.ui.Display.extend(
		{
			init: function(config) {
                this._super(this._html());
			},
			getUserNameInput: function() {
				var x = this._usernameInput,
                s = '#username';
				return x ? x : (this.usernameInput = this.findChild(s));
			},
			getDomainInput: function() {
				var x = this._domainInput,
                s = '#domain';
				return x ? x : (this.domainInput = this.findChild(s));
			},
			// getTableNameInput: function() {
			// 				var x = this._tablenameInput,
			//                 s = '#tablename';
			// 				return x ? x : (this.tablenameInput = this.findChild(s));
			// 			},
			getQueryInput: function() {
				var x = this._queryInput,
                s = '#query';
				return x ? x : (this.queryInput= this.findChild(s));
			},
			getNameInput: function() {
				var x = this._nameInput,
                s = '#name';
				return x ? x : (this.nameInput= this.findChild(s));
			},
			getCloseButton: function(){
                var x = this._closeButton,
                    s = '.cancel';
                return x ? x : (this._closeButton = this.findChild(s));
            },
            getGoButton: function() {
                var x = this._goButton,
                    s = '.execute';
                return x ? x : (this._goButton = this.findChild(s));
            },
            clearAll: function() {
            	this.getUserNameInput().val(new String());
            	this.getDomainInput().val(new String());
            	// this.getTableNameInput().val(new String());
            	this.getQueryInput().val(new String());
            	this.getNameInput().val(new String());
            },
			_html: function() {
				return	'<div class="mol-LayerControl-Add widgetTheme">' + 
		                '  <div class="title" style="width:100%; display:block; padding-bottom:5px; font-size: 20px;">Add:</div>' + 
		                '  <div class="key">Name</div>' + 
		                '  <input id="name" class="value" placeholder="Layer name e.g. Coturnix pectoralis">' +
		                '  <div class="key">Username</div>' + 
		                '  <input id="username" class="value" type="text" placeholder="username e.g. eighty">' + 
		                '  <div class="key">Domain</div>' + 
		                '  <input id="domain" class="value" placeholder="domain e.g. cartodb.com:80">' +
		                // '  <div class="key">Table</div>' + 
		                // 		                '  <input id="tablename" class="value" placeholder="tablename e.g. mol_cody">' +
		                '  <div class="key">Query</div>' + 
		                '  <input id="query" class="value" placeholder="query e.g. Select * from mol_cody where scientific = Corturnix">' +
		                '  <button class="execute">Add</button>' +
		                '  <button class="cancel"><img src="/static/maps/search/cancel.png" ></button>' + 
		                '</div>';
		                /*
		                '<div class="mol-LayerControl-Results">' + 
		                '  <div class="filters">' + 
		                '  </div>' + 
		                '  <div class="searchResults widgetTheme">' + 
		                '    <div class="resultHeader">' +
		                '       Results' +
		                '       <a href="" class="selectNone">none</a>' +
		                '       <a href="" class="selectAll">all</a>' +
		                '    </div>' + 
		                '    <ol class="resultList"></ol>' + 
		                '    <div class="pageNavigation">' + 
		                '       <button class="addAll">Map Selected Layers</button>' + 
		                '    </div>' + 
		                '  </div>' + 
		                '</div>';
		                */
			}
		}
	);
	
	/**
	 * The add engine
	 */
	mol.ui.Add.Engine = mol.ui.Engine.extend(
        {
        	/**
             * Constructs the engine.
             * 
             * @constructor
             */
            init: function(api, bus) {
                this._api = api;
                this._bus = bus;
            },
            
            /**
             * Starts the engine by creating and binding the display.
             *
             * @override mol.ui.Engine.start
             */
            start: function(container) {
                var text = {
                	table: 'Table name',
                	user: 'Username'
                };
                this._bindDisplay(new mol.ui.Add.Display(), text);
            },

            /**
             * Gives the engine a new place to go based on a browser history
             * change.
             * 
             * @override mol.ui.Engine.go
             */
            go: function(place) {
            	
            },
            
            /**
             * Binds the display.
             */
            _bindDisplay: function(display, text) {
            	var widget = null,
            		result = null,
            		self = this;
            	
                this._display = display;
                display.setEngine(this);
                
                this._addLayerControlEventHandler();
                
                display.hide();
                
                // Close button:
                widget = display.getCloseButton();
                widget.click(
                    function(event) {
                        display.hide();
                        display.clearAll();
                    }
                );
                
                // Go button
                widget = display.getGoButton();
                //widget.text(text.go);
                widget.click(
                	function(event) {
                		self._onGoButtonClick();
                	}
                );
                
                this._addDisplayToMap();
            },
            
            /**
             * Fires a MapControlEvent so that the display is attached to
             * the map as a control in the TOP_LEFT position.
             */
            _addDisplayToMap: function() {
                var MapControlEvent = mol.events.MapControlEvent,
                    display = this._display,
                    bus = this._bus,
                    DisplayPosition = mol.ui.Map.Control.DisplayPosition,
                    ControlPosition = mol.ui.Map.Control.ControlPosition,
                    action = 'add',
                    config = {
                        display: display,
                        action: action,
                        displayPosition: DisplayPosition.TOP,
                        controlPosition: ControlPosition.TOP_LEFT
                    };
                bus.fireEvent(new MapControlEvent(config));     
            },
            
            /**
             * Adds an event handler for LayerControlEvent events so that a
             * 'add-click' action will show the search display as a control
             * on the map.
             */
            _addLayerControlEventHandler: function() {
                var display = this._display,
                    bus = this._bus,
                    LayerControlEvent = mol.events.LayerControlEvent;
                
                bus.addHandler(
                    LayerControlEvent.TYPE,
                    function(event) {
                        var action = event.getAction(),
                            displayNotVisible = !display.isVisible();               
                        
                        if (action === 'add-click' && displayNotVisible) {
							$('button.cancel').click();
                            display.show();
							display.getNameInput().focus();
                        }
                    }
                );
            },
            
            _onGoButtonClick: function() {
            	var username = this._display.getUserNameInput().val(),
            		// tablename = this._display.getTableNameInput().val(),
					host = this._display.getDomainInput().val(),
            		query = this._display.getQueryInput().val(),
            		name = this._display.getNameInput().val(),
                    bus = this._bus,
					Layer = mol.model.Layer,
                    LayerEvent = mol.events.LayerEvent,
					config = new mol.model.Config({
						name: name,
						user: username,
						// table: tablename,
						host: host,
						query: query,
						action: 'add'
					}),
					layer = null;
            	if (username.length > 0 && query.length > 0) {
            		layer = new Layer(
                        {
                            type: 'pa',
                            name: name,
							config: config
                        }
                    );
					bus.fireEvent(new LayerEvent({
						layer: layer,
						action: "add"
					}));
            	} else {
            		alert('Username, domain and query are mandatory.');
            	}
            },
            
            
        }
    );
}/**
 * Search module has a display used as a map control. It allows users to search
 * for layers to add to the map.
 */
MOL.modules.Search = function(mol) {
    
    mol.ui.Search = {};

    /**
     * Converts a CartoDB SQL response to a profile response.
     * 
     */
    mol.ui.Search.CartoDbResult = Class.extend(    
        {
            init: function(response) {
                this.response = response;
            },
            
            convert: function() {
                return {
                    "layers": this.getLayers(this.response), 
                    "names": this.genNames(this.response), 
                    "sources": this.genSources(this.response), 
                    "types": this.genTypes(this.response)
                };
            },

            /**
             * Returns an array of unique values in the response. Key value is 
             * name, source, or type.
             */
            uniques: function(key, response) {
                var results = [],
                    properties = null;

                for (i in response.features) {
                    properties = response.features[i].properties;
                    switch (key) {
                    case 'name':
                        results.push(properties.name);
                        break;
                    case 'type':
                        results.push(properties.type);
                        break;
                    case 'source':
                        results.push(properties.source);
                        break;
                    }
                }
                return _.uniq(results);
            },

            /**
             * Returns the top level names profile object.
             *  
             * {"name": "types":[], "sources":[], "layers":[]}
             * 
             */
            genNames: function(response) {
                var names = this.uniques('name', response),
                    name = null,
                    profile = {};
                
                for (i in names) {
                    name = names[i];
                    profile[name] = this.getNameProfile(name, response);
                }
                
                return profile;
            },
            
            /**
             * Returns the top level types profile object.
             *  
             * {"type": "names":[], "sources":[], "layers":[]}
             * 
             */
            genTypes: function(response) {
                var types = this.uniques('type', response),
                    type = null,
                    profile = {};
                
                for (i in types) {
                    type = types[i];
                    profile[type] = this.getTypeProfile(type, response);
                }
                
                return profile;
            },

            /**
             * Returns the top level source profile object.
             *  
             * {"source": "names":[], "types":[], "layers":[]}
             * 
             */
            genSources: function(response) {
                var sources = this.uniques('source', response),
                    source = null,
                    profile = {};
                
                for (i in sources) {
                    source = sources[i];
                    profile[source] = this.getSourceProfile(source, response);
                }
                
                return profile;
            },

            /**
             * Returns a profile for a single name.
             */
            getNameProfile: function(name, response) {
                var layers = [],
                    sources = [],
                    types = [],
                    properties = null;
                
                for (i in response.features) {
                    properties = response.features[i].properties;
                    if (name === properties.name) {
                        layers.push(i + '');
                        sources.push(properties.source);
                        types.push(properties.type);
                    }
                }
                return {
                    "layers": _.uniq(layers),
                    "sources" : _.uniq(sources),
                    "types": _.uniq(types)
                };
            },

            /**
             * Returns a profile for a single source.
             */
            getSourceProfile: function(source, response) {
                var layers = [],
                    names = [],
                    types = [],
                    properties = null;
                
                for (i in response.features) {
                    properties = response.features[i].properties;
                    if (source === properties.source) {
                        layers.push(i + '');
                        names.push(properties.name);
                        types.push(properties.type);
                    }
                }
                return {
                    "layers": _.uniq(layers),
                    "names" : _.uniq(names),
                    "types": _.uniq(types)
                };
            },

            /**
             * Returns a profile for a single type.
             */
            getTypeProfile: function(type, response) {
                var layers = [],
                    sources = [],
                    names = [],
                    properties = null;
                
                for (i in response.features) {
                    properties = response.features[i].properties;
                    if (type === properties.type) {
                        layers.push(i + '');
                        sources.push(properties.source);
                        names.push(properties.name);
                    }
                }
                return {
                    "layers": _.uniq(layers),
                    "sources" : _.uniq(sources),
                    "names": _.uniq(names)
                };
            },
            
            /**
             * Returns the layers profile.
             */
            getLayers: function(response) {
                var features = response.features,
                    feature = null,
                    key = null,
                    layers = {};

                for (i in features) {
                    feature = features[i];
                    key = i + '';
                    layers[key] = {
                        'name': feature.properties.name,
                        'source': feature.properties.source,
                        'type': feature.properties.type,
                        'extent': feature.geometry.coordinates
                    };
                }
                return layers;
            }            
        }
    );

    /**
     * Wraps a search response and surfaces an API for accessing data from it.
     */
    mol.ui.Search.Result = Class.extend(
        {
            init: function(response) {
                this._response = response;
            },

            /**
             * Gets layer names that satisfy a name, source, and type combined 
             * constraint. 
             *
             * @param name the layer name
             * @param source the layer source
             * @param type the layer type
             * @param profile the profile to test  
             * 
             */
            getLayers: function(name, source, type, profile) {
                var response = this._response,
                    currentProfile = profile ? profile : 'nameProfile',
                    nameProfile = name ? response.names[name] : null,
                    sourceProfile = source ? response.sources[source] : null,
                    typeProfile = type ? response.types[type] : null,
                    profileSatisfied = false;
                
                if (!name && !type && !source){
                    var keys = new Array();
                    for (i in response.layers) {
                        keys.push(i);
                    };
                    return keys;
                }
                
                switch (currentProfile) {
                    
                case 'nameProfile':
                    if (!name) {
                        return this.getLayers(name, source, type, 'sourceProfile');
                    }

                    if (nameProfile) {                                                
                        if (!source && !type) {
                            return nameProfile.layers;
                        }                         
                        if (source && type) {
                            if (this._exists(source, nameProfile.sources) &&
                                this._exists(type, nameProfile.types)) {
                                return _.intersect(
                                    nameProfile.layers, 
                                    this.getLayers(name, source, type, 'sourceProfile'));
                            }
                        } 
                        if (source && !type) {
                            mol.log.info('source no type');
                            if (this._exists(source, nameProfile.sources)) {
                                mol.log.info('return intersect(name.layers, sourceprofile');
                                return _.intersect(
                                   nameProfile.layers, 
                                   this.getLayers(name, source, type, 'sourceProfile'));
                            }
                        } 
                        if (!source && type) {
                            if (this._exists(type, nameProfile.types)) {
                                return _.intersect(
                                    nameProfile.layers, 
                                    this.getLayers(name, source, type, 'typeProfile'));
                            }
                        }                            
                    } 
                    return [];                        
                    
                case 'sourceProfile':
                    if (!source) {
                        return this.getLayers(name, source, type, 'typeProfile');
                    }
                    
                    if (sourceProfile) {                        
                        if (!name && !type) {
                            return sourceProfile.layers;
                        }                         
                        if (name && type) {
                            if (this._exists(name, sourceProfile.names) &&
                                this._exists(type, sourceProfile.types)) {
                                return _.intersect(
                                    sourceProfile.layers, 
                                    this.getLayers(name, source, type, 'typeProfile'));                                
                            }    
                        }                        
                        if (name && !type) {
                            if (this._exists(name, sourceProfile.names)) {
                                mol.log.info('returning source layers');
                                return sourceProfile.layers;
                            }
                        }                         
                        if (!name && type) {
                            if (this._exists(type, sourceProfile.types)) {
                                return _.intersect(
                                    sourceProfile.layers, 
                                    this.getLayers(name, source, type, 'typeProfile'));                                
                            }
                        }                        
                    } 
                    return [];

                case 'typeProfile':
                    if (!type) {
                        return [];
                    }
                    
                    if (typeProfile) {
                        if (!name && !source) {
                            return typeProfile.layers;
                        }
                        if (name && source) {
                            if ( this._exists(name, typeProfile.names) &&
                                 this._exists(source, typeProfile.sources)) {
                                return typeProfile.layers;
                            }                            
                        }                         
                        if (name && !source) {
                            if (this._exists(name, typeProfile.names)) {
                                return typeProfile.layers;
                            }                            
                        }                         
                        if (!name && source) {
                            if (this._exists(source, typeProfile.sources)) {
                                return typeProfile.layers;
                            }                            
                        }                        
                    }                    
                    return [];
                } 
                return [];
            },

            getLayer: function(layer) {
                return this._response.layers[layer];
            },

            getKeys: function(id) {
                var res;
                switch(id.toLowerCase()){
                    case "types":
                        res = this._response.types;
                        break;
                    case "sources":
                        res = this._response.sources;
                        break;
                    case "names":
                        res = this._response.names;
                        break;
                    }
                return _.keys(res);   
            },
            
            getTypeKeys: function() {
                var x = this._typeKeys,
                    types = this._response.types;
                return x ? x : (this._typeKeys = _.keys(types));                
            },

            getType: function(type) {
                return this._response.types[type];
            },

            getSourceKeys: function() {
                var x = this._sourceKeys,
                    sources = this._response.sources;
                return x ? x : (this._sourceKeys = _.keys(sources));
            },
            
            getSource: function(source) {
                return this._response.sources[source];
            },
            
            getNameKeys: function() {
                var x = this._nameKeys,
                    names = this._response.names;
                return x ? x : (this._nameKeys = _.keys(names));
            },

            getName: function(name) {
                return this._response.names[name];
            },

            /**
             * Returns true if the name exists in the array, false otherwise.
             */
            _exists: function(name, array) {
                return _.indexOf(array, name) != -1;
            }
        }
    );

    /**
     * The search engine.
     */
    mol.ui.Search.Engine = mol.ui.Engine.extend(
        {
            /**
             * Constructs the engine.
             * 
             * @constructor
             */
            init: function(api, bus) {
                this._api = api;
                this._bus = bus;
                this._nameFilter = null;
                this._sourceFilter = null;
                this._typeFilter = null;
                this._resultWidgets = [];
            },

            /**
             * Starts the engine by creating and binding the display.
             *
             * @override mol.ui.Engine.start
             */
            start: function(container) {
                var text = {
                    select: 'Select',
                    selections: ['GBIF Species Points', 'MOL Species Range'],
                    go: 'Go',
                    search: 'Search',
                    info: 'more info',
                    next: 'Next Page',
                    add: 'Add',
                    selectAll: 'All',
                    selectNone: 'None'
                };
                this._bindDisplay(new mol.ui.Search.Display(), text);
            },

            /**
             * Gives the engine a new place to go based on a browser history
             * change.
             * 
             * @override mol.ui.Engine.go
             */
            go: function(place) {
                var q = place.q,
                    visible = place.sv ? parseInt(place.sv) : 0,
                    display = this._display,
                    layerKeys = place.layers ? place.layers.split(',') : null,
                    resultWidget = null,
                    layerKey = null,
                    self = this;
                
                if (visible) {
                    display.show();
                }

                if (q) {
                    display.getSearchBox().val(q);
                    this._onGoButtonClick(
                        function() {
                            if (layerKeys) {
                                for (k in layerKeys) {
                                    layerKey = layerKeys[k];
                                    for (x in self._resultWidgets) {
                                        resultWidget = self._resultWidgets[x];
                                        if (resultWidget.key_name === layerKey) {
                                            resultWidget.widget.getCheckbox().setChecked(true);
                                        }
                                    }
                                }
                                self._onAddButtonClick();
                            }
                            
                        }
                        
                    );
                }
            },

            getPlaceState: function() {
                var display = this._display;
                
                return {
                    q: display.getSearchBox().val(),
                    sv: display.isVisible() ? 1 : 0
                };
            },
             
            /**
             * Binds the display.
             */
            _bindDisplay: function(display, text) {                
                var widget = null,
                    result = null,
                    option = null,
                    optionsHtml = '',
                    self = this;

                this._display = display;
                display.setEngine(this);

                this._addLayerControlEventHandler();                

                display.hide();
                //display.getNextButton().hide();
                //display.getAddButton().hide();
                //display.getFiltersWidget().hide();
                display.getResultsContainer().hide();
                //display.getNavigationWidget().hide();

                widget = display.getSelectAllLink();
                widget.text(text.selectAll);
                widget.click(
                    // Selects all the result check boxes:
                    function(event) {
                        var resultWidgets = self._resultWidgets || [],
                            rw = null,
                            result = null,
                            isChecked = null;
                        for (x in resultWidgets) {
                            result = resultWidgets[x];
                            rw = result.widget;
                            rw.findChild('.checkbox').setChecked(true);
                        }                       
                        self._display.getGoButton().click();
                    }
                );

                widget = display.getSelectNoneLink();
                widget.text(text.selectNone);
                widget.click(
                    // Selects all the result check boxes:
                    function(event) {
                        var resultWidgets = self._resultWidgets || [],
                            rw = null,
                            result = null,
                            isChecked = null;
                        for (x in resultWidgets) {
                            result = resultWidgets[x];
                            rw = result.widget;
                            rw.findChild('.checkbox').setChecked(false);
                        }                       
                        self._display.getGoButton().click();
                    }
                );

                // Go button
                widget = display.getGoButton();
                widget.text(text.go);
                widget.click(
                    function(event) {
                        self._onGoButtonClick();
                    }
                );

                widget = display.getSearchBox();
                
                widget.keyup(
                    function(event) {
                      if (event.keyCode === 13) {
                          self._onGoButtonClick();
                      }
                    }
                );

                // Add button:
                widget = display.getAddButton();
                widget.click(
                    function(event) {
                        self._onAddButtonClick();
                    }
                );
                
                // Close button:
                widget = display.getCloseButton();
                widget.click(
                    function(event) {
                        display.hide();
                        display.clearFilters();
                        display.clearResults();
                        display.getResultsContainer().hide();
                        //console.log('close');
                    }
                );
                  
                this._addDisplayToMap();
            },

            _onAddButtonClick: function() {
                var resultWidgets = this._resultWidgets || [],
                    rw = null,
                    result = null,
                    bus = this._bus,
                    api = this._api,
                    LayerAction = mol.ajax.LayerAction,
                    LayerEvent = mol.events.LayerEvent,
                    Layer = mol.model.Layer,
                    callback = null,
                    action = null,
                    display = this._display,
                    layer = null,
                    isChecked = false,
                    config = {
                        layer: layer
                    };

                mol.log.info('Handling add button click');
                display.getAddButton().attr('disabled', true);
                
                for (x in resultWidgets) {
                    result = resultWidgets[x];
                    rw = result.widget;
                    isChecked = rw.findChild('.checkbox').isChecked();
                    
                    if (!isChecked) {
                        continue;
                    }

                    switch (result.type) {
                    
                    case 'points':
                        action = new LayerAction('get-points', {layerName:result.name});
                        callback = this._layerActionCallback(result);
                        api.execute(action, callback);    
                        break;

                    case 'range':
                    case 'ecoregion':
                    case 'pa':
                        layer = new Layer(
                            {
                                type: result.type, 
                                source: result.source,
                                name: result.name, 
                                extent: result.extent
                                //name2: result.name2, 
                                //key_name: result.key_name,
                                //info: result.info
                            } 
                        );
                        
                        config.action = 'add';
                        config.layer = layer;
                        bus.fireEvent(new LayerEvent(config));                               
                        display.getAddButton().attr('disabled', false);                        
                        break;
                    }
                }
            },
            
            _layerActionCallback: function(result) {
                var LayerAction = mol.ajax.LayerAction,
                    ActionCallback = mol.ajax.ActionCallback,
                    LayerEvent = mol.events.LayerEvent,
                    Layer = mol.model.Layer,
                    layer = null,
                    bus = this._bus,
                    action = null,
                    config = {},
                    display = this._display;

                action = new LayerAction('get-points', {layerName:result.name});
                return new ActionCallback(
                    function(response) {
                        layer = new Layer(
                            {
                                type: result.type, 
                                extent: result.extent,
                                source: result.source, 
                                name: result.name, 
                                name2: result.name2, 
                                key_name: result.key_name,
                                json: response
                            }
                        );
                        config.action = 'add';
                        config.layer = layer;
                        bus.fireEvent(new LayerEvent(config));                               
                        display.getAddButton().attr('disabled', false);
                    },
                    function(error) {
                        mol.log.error(error);
                    }
                );
            },

            _displayPage: function(layers) {
                var display = this._display,
                    fw = null,
                    res = null,
                    typeImg = null,
                    sourceImg = null,
                    resultWidgets = null;
                
                this._resultWidgets = [];
                resultWidgets = this._resultWidgets;
                display.clearResults();

                if (layers.length==0){
                    fw = display.noMatches();
                }

                for (r in layers){
                    res = layers[r];
                    fw = display.getNewResult();
                    typeImg = fw.getTypeImg();
                    sourceImg = fw.getSourceImg();

                    resultWidgets.push(
                        {
                            widget: fw, 
                            source: res.source, 
                            extent: res.extent,
                            //source: result.source === 'MOL' ? 'IUCN' : result.source, 
                            type: res.type, 
                            name: res.name,
                            name2: res.name2,
                            key_name: res.key_name,
                            info: {}
                            //info: JSON.parse(res.info)
                        }
                    );

                    fw.getName().text(res.name);
                    fw.getAuthor().text(res.name2);
                    fw.getInfoLink().attr("attr","/static/dead_link.html");
                    sourceImg.attr("src","/static/maps/search/" + res.source.toLowerCase() + ".png");
                    sourceImg.click(function() {
                        mol.log.todo('Send source info to LeftBottom Modal');
                    });
                    typeImg.attr("src","/static/maps/search/" + res.type.toLowerCase() + ".png");
                    typeImg.click(function(){
                        mol.log.todo('Send type info to LeftBottom Modal');
                    });
                }

                display.getResultsContainer().show();
            },

            _allTypesCallback: function(filter, name) {
                var self = this;
                return function(event) {                    
                    var fo = filter.getOptions();
                    for (o in fo) {
                        fo[o].removeStyleName("selected");
                    }
                    new mol.ui.Element(event.target).addStyleName("selected");                    
                    self._processFilterValue(name, null);
                    };
            },

            _optionCallback: function(filter, name) {                
                var self = this;
                return function(event) {
                    var fo = filter.getOptions();
                    for (o in fo){
                        fo[o].removeStyleName("selected");
                    }
                    new mol.ui.Element(event.target).addStyleName("selected");                            
                    self._processFilterValue(name, new mol.ui.Element(event.target).text());
                }; 
            },
            
            _createNewFilter: function(name, data){
                var allTypes,
                    display = this._display,
                    filter = display.getNewFilter(),
                    keys = data[name.toLowerCase()],
                    self = this,
                    option = null,
                    tmpKeys = [],
                    k = null;

                filter.getFilterName().text(name);
                filter.attr('id', name);

                allTypes = filter.getNewOption();
                allTypes.text("All " + name);
                allTypes.addStyleName("all");
                allTypes.click(this._allTypesCallback(filter, name));
                allTypes.addStyleName("selected");
                for (k in keys) {
                    tmpKeys.push(k);
                }
                tmpKeys.sort();
                for (i in tmpKeys) {
                    k = tmpKeys[i];
                    option = filter.getNewOption();
                    option.text(k);
                    option.click(this._optionCallback(filter, name));
                }
            },

            _processFilterValue: function(key, value){
                var layers = new Array(),
                    self = this,
                    tmp = null;
                
                switch(key.toLowerCase()) {
                    case "names":
                        self._nameFilter = value;
                        break;
                    case "sources":
                        self._sourceFilter = value;
                        break;
                    case "types":
                        self._typeFilter= value;
                        break;
                    default:
                        break;
                }
          
                tmp = this._result.getLayers(
                    self._nameFilter,
                    self._sourceFilter,
                    self._typeFilter);

                for (v in tmp) {
                    layers.push(this._result.getLayer(tmp[v]));
                }
                
                this._displayPage(layers);
            },

            _onGoButtonClick: function(cb) {
                var query = this._display.getSearchBox().val(),
                    LayerAction = mol.ajax.LayerAction,
                    action = new LayerAction('search', {query: query}),
                    ActionCallback = mol.ajax.ActionCallback,
                    api = this._api,
                    callback = null,
                    display = this._display,
                    self = this,
                    fn = null,
                    url = null;
                
                url = "http://eighty.cartodb.com/api/v1/sql?q=" 
                    + "select "
                    + "provider as source, "
                    + "type, "
                    + "scientific as name, "
                    + "ST_SetSRID(ST_EXTENT(the_geom), 4326) as the_geom "
                    + "from mol_cody "
                    + "where "
                    + "scientific @@ to_tsquery('" + query +  "') "
                    + "group by provider, type, scientific&format=geojson";

                mol.log.info(url);

                $.getJSON(url,
                    function(response) {
                        var Result = mol.ui.Search.Result,
                            CartoDbResult = mol.ui.Search.CartoDbResult,
                            filterNames = ['Names','Sources','Types'],
                            r = new CartoDbResult(response).convert();
                        self._result = new Result(r),
                        self._displayPage(r.layers);
                        display.clearFilters();
                        for (i in filterNames) {
                            fn = filterNames[i];
                            self._createNewFilter(fn, r);
                        }
                        if (cb) {
                            cb();
                        }
                    }
                );

                    // function(error) {
                    //     mol.log.error(error);
                    // }
                //);

                //     function(data) {
                //         console.log(data);
                //     }
                // );
                
                // callback = new ActionCallback(
                //     function(response) {
                //         var Result = mol.ui.Search.Result,
                //             filterNames = ['Names','Sources','Types'];
                //         self._result = new Result(response),
                //         self._displayPage(response.layers);
                //         display.clearFilters();
                //         for (i in filterNames) {
                //             fn = filterNames[i];
                //             self._createNewFilter(fn,response);
                //         }
                //         if (cb) {
                //             cb();
                //         }
                //     },

                //     function(error) {
                //         mol.log.error(error);
                //     }
                // );

                // api.execute(action, callback);
            },

            /**
             * Fires a MapControlEvent so that the display is attached to
             * the map as a control in the TOP_LEFT position.
             */
            _addDisplayToMap: function() {
                var MapControlEvent = mol.events.MapControlEvent,
                    display = this._display,
                    bus = this._bus,
                    DisplayPosition = mol.ui.Map.Control.DisplayPosition,
                    ControlPosition = mol.ui.Map.Control.ControlPosition,
                    action = 'add',
                    config = {
                        display: display,
                        action: action,
                        displayPosition: DisplayPosition.TOP,
                        controlPosition: ControlPosition.TOP_LEFT
                    };
                bus.fireEvent(new MapControlEvent(config));     
            },

            /**
             * Adds an event handler for LayerControlEvent events so that a
             * 'add-click' action will show the search display as a control
             * on the map.
             */
            _addLayerControlEventHandler: function() {
                var display = this._display,
                    bus = this._bus,
                    LayerControlEvent = mol.events.LayerControlEvent;
                
                bus.addHandler(
                    LayerControlEvent.TYPE,
                    function(event) {
                        var action = event.getAction(),
                            displayNotVisible = !display.isVisible();               
                        
                        if (action === 'search-click' && displayNotVisible) {
							$("button.cancel").click();
                            display.show();
                            display.getSearchBox().focus();
                        }
                    }
                );
            }
        }
    );


    /**
     * A search result display.
     */
    mol.ui.Search.ResultWidget = mol.ui.Display.extend(
        {
            init: function() {
                this._super(this._html());
            },
            
            getCheckbox: function() {
                var x = this._checkbox,
                    s = '.checkbox';
                return x ? x : (this._checkbox = this.findChild(s));
            },
            
            getInfoLink: function() {
                var x = this._infoLink,
                    s = '.info';
                return x ? x : (this._infoLink = this.findChild(s));
            },
            
            getSourceButton: function() {
                var x = this._sourceButton,
                    s = '.source';
                return x ? x : (this._sourceButton = this.findChild(s));
            },
            
            getTypeButton: function() {
                var x = this._typeButton,
                    s = '.source';
                return x ? x : (this._typeButton = this.findChild(s));
            },
            
            getName: function() {
                var x = this._name,
                    s = '.resultNomial';
                return x ? x : (this._name = this.findChild(s));
            },
            getAuthor: function() {
                var x = this._author,
                    s = '.resultAuthor';
                return x ? x : (this._author = this.findChild(s));
            },
            getSourceImg: function() {
                var x = this._source,
                    s = '.source';
                return x ? x : (this._source = this.findChild(s));
            },
            getTypeImg: function() {
                var x = this._typeImg,
                    s = '.type';
                return x ? x : (this._typeImg = this.findChild(s));
            },

            _html: function() {
                return '<ul class="result">' + 
                       '        <div class="resultSource" ><button ><img class="source" src=""></button></div>' + 
                       '        <div class="resultType" ><button ><img class="type" src=""></button></div>' +
                       '        <div class="resultName">' + 
                       '            <div class="resultNomial" ></div>' + 
                       '            <div class="resultAuthor"></div>' + 
                       '        </div>' + 
                       '        <div class="resultLink"><a href="/static/dead_link.html" class="info">more info</a></div>' + 
                       '        <div class="buttonContainer"> ' + 
                       '            <input type="checkbox" class="checkbox" /> ' + 
                       '            <span class="customCheck"></span> ' + 
                       '        </div> ' + 
                       '    </ul>' + 
                       '<div class="break"></div>';
            }
        }
    );
                       
    /**
     * A search filter display
     */
    mol.ui.Search.FilterWidget = mol.ui.Display.extend(
        {
            init: function() {
                this._super(this._html());
                this._filterName = null;
                this._options = null;
            },

            getOptions: function() {
                if (!this._options){
                    this._options = this.findChild('.options');
                }
                return this._options.findChildren('.option');
            },
            
            getAllOption: function() {
                return this.findChild('.allOption');
            },

            getFilterName: function(n) {
                var s = '.filterName';
                if (!this._filterName){
                    this._filterName = this.findChild(s);
                }
                return this._filterName ;
                    
            },
            
            getNewOption: function() {
                if (!this._options){
                    this._options = this.findChild('.options');
                }
                var option = new mol.ui.Element();
                option.setStyleName('option');
                option.setInnerHtml(this._option());
                this._options.append(option);
                return option;
            },
            
            _option: function(){
                return '<div></div>';
            },
            
            _html: function() {
                return  '<div class="filter widgetTheme">' + 
                        '    <div class="filterName">Names</div>' + 
                        '    <div class="options"></div>' + 
                        '</div>';
            }
        }
    );

    /**
     * The search display.
     */
    mol.ui.Search.Display = mol.ui.Display.extend(
        {
            init: function(config) {
                this._super();
                this.setInnerHtml(this._html());
                this._config = config;
            },
            
            clearFilters: function() {
                _.each(
                    this.findChild('.filters').findChildren('.filter'),
                    function(element) {
                        element.remove();
                    }
                );
            },
            
            getFilters: function(id) {
                return this.findChild('#' + id);
            },
            
            getSearchWidget: function(){
                var x = this._searchWidget,
                    s = '.mol-LayerControl-Search';
                return x ? x : (this.searchWidget = this.findChild(s));
            },


            getResultsContainer: function(){
                var x = this._resultsContainer,
                    s = '.mol-LayerControl-Results';
                return x ? x : (this._resultsContainer = this.findChild(s));
            },


            getCloseButton: function(){
                var x = this._closeButton,
                    s = '.cancel';
                return x ? x : (this._closeButton = this.findChild(s));
            },

            getSearchBox: function(){
                var x = this._searchBox,
                    s = '.value';
                return x ? x : (this._searchBox = this.findChild(s));
            }, 
                                    
            getGoButton: function() {
                var x = this._goButton,
                    s = '.execute';
                return x ? x : (this._goButton = this.findChild(s));
            },
            
            getSelectAllLink: function() {
                var x = this._selectAllLink,
                    s = '.selectAll';
                return x ? x : (this._selectAllLink = this.findChild(s));
            },

            getSelectNoneLink: function() {
                var x = this._selectNoneLink,
                    s = '.selectNone';
                return x ? x : (this._selectNoneLink = this.findChild(s));
            },

            getNextButton: function() {
                var x = this._nextButton,
                    s = '.nextPage';
                return x ? x : (this._nextButton = this.findChild(s));
            },

            getAddButton: function(){
                var x = this._addButton,
                    s = '.addAll';
                return x ? x : (this._addButton = this.findChild(s));
            },
            
            clearResults: function(){
                this.findChild('.resultList').setInnerHtml("");
            },
            
            clearFilters: function(){
                this.findChild('.filters').setInnerHtml("");
            },
            
            getNewResult: function(){
                var ResultWidget = mol.ui.Search.ResultWidget,
                    r = new ResultWidget();
                this.findChild('.resultList').append(r);
                return r;
            },
            noMatches: function(){
                var r = new mol.ui.Element('<ul class="result">' + 
                                           '    <i>No matches</a>' + 
                                           '</ul>') ;
                this.findChild('.resultList').append(r);
                return r;
            },
            
            getNewFilter: function(){
                var FilterWidget = mol.ui.Search.FilterWidget,
                    r = new FilterWidget();
                this.findChild('.filters').append(r);
                return r;
            },

            _html: function(){
                return '<div class="mol-LayerControl-Search widgetTheme">' + 
                       '  <div class="title">Search:</div>' + 
                       '  <input class="value" type="text" placeholder="Search by name">' + 
                       '  <button class="execute">Go</button>' + 
                       '  <button class="cancel"><img src="/static/maps/search/cancel.png" ></button>' + 
                       '</div>' + 
                       '<div class="mol-LayerControl-Results">' + 
                       '  <div class="filters">' + 
                       '  </div>' + 
                       '  <div class="searchResults widgetTheme">' + 
                       '    <div class="resultHeader">' +
                       '       Results' +
                       '       <a href="" class="selectNone">none</a>' +
                       '       <a href="" class="selectAll">all</a>' +
                       '    </div>' + 
                       '    <ol class="resultList"></ol>' + 
                       '    <div class="pageNavigation">' + 
                       '       <button class="addAll">Map Selected Layers</button>' + 
                       '    </div>' + 
                       '  </div>' + 
                       '</div>';
            }
        }
    );
};
MOL.modules.Metadata = function(mol) { 
    
    mol.ui.Metadata = {};

    /**
     * 
     *      
     */
    mol.ui.Metadata.Engine = mol.ui.Engine.extend(
        {
            /**
             * Constucts a new Map Engine.
             *
             * @param api the mol.ajax.Api for server communication
             * @param bus the mol.events.Bus for event handling 
             * @constructor
             */
            init: function(api, bus) {
                this._api = api;
                this._bus = bus;  
                this._collections = {};
                this._collectionIds = {};
            },            
            _showMetadata: function(id) {
                var display = this._display,
                    self = this,
                    api = this._api,
                    ActionCallback = mol.ajax.ActionCallback,
                    LayerAction = mol.ajax.LayerAction;
                
                var par = display.find('li div');
                for (p in par){
                    par[p].removeStyleName('selected');
                }
                var itm = display.find('#'+id.replace(/\//g,"\\/"))[0];
                itm.addStyleName('selected');
                
                //display.getCollectionTitle().text(colText);
                //display.getItemTitle().text(itemText);
                
                var dat = display.findChild('.data');
                var mo = dat.find('.meta-object');
                for (m in mo) {
                    mo[m].removeStyleName('selected');
                }
                var meta = dat.findChild('#'+id.replace(/\//g,"\\/"));
                
                //console.log(meta.getId());
                if (meta.attr('id') != null ) {
                    meta.addStyleName('selected');
                } else {
                    var action = new LayerAction('metadata-item', {key_name:id});
                    var callback = new ActionCallback(
                        function(response) {
                            self._addMetadataResult(response);
                        },

                        function(error) {
                            mol.log.error(error);
                        }
                    );
                    api.execute(action, callback);  
                }
            },
            _addMetadataResult: function(result) {
                var display = this._display,
                    dat = display.findChild('.data'),
                    id = result.key_name,
                    item = true,
                    imgUrl = null,
                    meta = null;
                    
                if (result.key_name.indexOf('collection') === 0) {
                    item = false;
                    imgUrl = "http://maps.google.com/maps/api/staticmap?zoom=0&center=20,0&size=256x128&sensor=false";
                } else {
                    imgUrl = "/data/overview?w=256&h=128&key_name="+result.key_name;
                }
                meta = display.addNewMeta(id);
                meta.addStyleName('selected');
                
                meta.getSource().text(result.data.source + ": ");
                meta.getType().text(result.data.type);
                meta.getName().text(result.data.name);
                
                if (result.data.url) {
                    //result.data.url
                    meta.getUrl().text("original data");
                    meta.getUrl().attr('href',result.data.url);
                }
                if ( result.data.description ){
                    meta.getDescription().text("Description: " + result.data.description);
                }              
                if ( result.data.agreements ){
                    for ( a in result.data.agreements) {
                        meta.newAgreement().text( result.data.agreements[a] );
                    }
                }       
                if ( result.data.references ){
                    for ( r in result.data.references) {
                        meta.newReference().text(
                            result.data.references[r].authors + " " +
                            result.data.references[r].year + ". " +
                            result.data.references[r].title + ". " +
                            result.data.references[r].publication 
                        );
                    }
                }
                if (result.data.spatial) {
                    meta.getSpatialText().text(result.data.spatial.crs.extent.text);
                    meta.getWest().text(result.data.spatial.crs.extent.coordinates[0].toFixed(4));
                    meta.getSouth().text(result.data.spatial.crs.extent.coordinates[1].toFixed(4));
                    meta.getEast().text(result.data.spatial.crs.extent.coordinates[2].toFixed(4));
                    meta.getNorth().text(result.data.spatial.crs.extent.coordinates[3].toFixed(4));
                    
                    meta.overviewImg(imgUrl);
                }
                for (n in result.data.variables) {
                    meta.newVariable(result.data.variables[n].name,result.data.variables[n].value);
                }
                
                if (result.data.storage){
                    meta.getFileDate().text(result.data.storage.uploadDate);
                    meta.getFileLocation().text(result.data.storage.location);
                    meta.getFileFormat().text(result.data.storage.format);
                }
            },
            _itemCallback: function(e) {
                var display = this._display,
                    stE = new mol.ui.Element(e.target);
                var id = stE.attr('id');
                //var itm = display.find('#'+id.replace(/\//g,"\\/"))[0];
                //var col = itm.getParent().getParent().getParent();
                //var colText = col.findChild('.collection').text() + ": ";
                //var itemText = itm.text();
                this._showMetadata(id);
            },
            _collCallback: function(e) {
                var stE = new mol.ui.Element(e.target);
                var id = stE.attr('id');
                this._showMetadata(id); //, stE.text(), " ");
            },

            _deleteDataset: function(layerId) {
                var collectionId = this._collectionIds[layerId],
                    collection = null;
                if (collectionId in this._collections) {
                    collection = this._display.getCollection(collectionId);
                    collection.remove();
                    delete this._collections[collectionId];
                }
            },

            _addDataset: function(layer) {
                var itemId = layer.getKeyName(),
                    itemName = layer.getName(),
                    collectionName = layer.getSubName(),
                    display = this._display,
                    self = this,
                    tmp = ['foo', 'bar'], //itemId.split("/"),
                    collectionId = "collection/" + tmp[0] + "/" + tmp[1] + "/latest",
                    c = null,
                    it = null;
                
                if (! (collectionId in this._collections)){
                    console.log(collectionId);
                    c = display.getNewCollection(collectionId);
                    c.getName().text(collectionName);
                    
                    c.getName().click( function(e) { self._collCallback(e); } );
                    
                    this._collections[collectionId] = {items: {}};
                    this._collectionIds[layer.getId()] = collectionId;
                }
                    
                if (!(itemId in this._collections[collectionId].items)){
                    it = display.getNewItem(itemId,collectionId);
                    it.getName().text(itemName);
                    it.getName().click(function(event){self._itemCallback(event);});
                    this._collections[collectionId].items[itemId] = 0;
                }
            },
            
            /**
             * Starts the engine and provides a container for its display.
             * 
             * @param container the container for the engine display 
             * @override mol.ui.Engine.start
             */
            start: function(container) {
                this._bindDisplay(new mol.ui.Metadata.Display());
            },
             
            /**
             * Binds the display.
             */
            _bindDisplay: function(display, text) {  
                var self = this,
                    bus = this._bus,
                    LayerEvent = mol.events.LayerEvent,
                    LayerControlEvent = mol.events.LayerControlEvent,
                    widget = null;
                    
                this._display = display;
                display.setEngine(this); 
                
                bus.addHandler(
                    LayerControlEvent.TYPE,
                    function(event) {
                        var act = event.getAction(),
                            layerId = event.getLayerId();
                        switch (act) {    
                        case 'delete-click':
                            self._deleteDataset(layerId);
                            break;
                        }
                    }
                );

                bus.addHandler(
                    LayerEvent.TYPE, 
                    function(event) {
                        var act = event.getAction(),
                            layer = null,
                            colText = null,
                            itemText = null;
                        switch (act) {    
                        case 'add':
                            layer = event.getLayer();
                            self._addDataset(layer);
                            break;
                        case 'view-metadata':
                            layer = event.getLayer();
                            colText = layer.getSubName() + ": ";
                            itemText = layer.getName();
                            self._showMetadata(layer.getKeyName(), colText, itemText );
                            document.getElementById('metadata').scrollIntoView(true);
                            widget = self._display.getMapLink();
                            widget.click(
                                function(event) {
                                    bus.fireEvent(new MOL.env.events.LocationEvent({}, 'get-url', true));
                                }
                            );
                            break;                            
                        }
                    }
                );
                
            }
        }
    );

    /**
     * The Meta Object.
     */
    mol.ui.Metadata.Meta = mol.ui.Display.extend(
        {
            init: function(id) {
                this._id = id;
                this._spatial = null;
                this._super('<div class="meta-object" id="'+this._id+'">'+
                            '   <div class="object-title">' +
                            '       <span class="src-path"></span>' +
                            '       <span class="arrow">   </span>' +
                            '       <span class="type-path"></span>' +
                            '   </div>' +
                            '   <div class="name-path"></div>' +
                            '   <a href="" class="url"></a>' +
                            '   <div class="description"></div>' +
                            '   <div class="spatial"></div>' +
                            '   <div class="small-left"></div>' +
                            '   <div class="small-right"></div>' +
                            '   <div class="agreements"> </div>' +
                            '   <div class="references"> </div>' +
                            '</div>');
            },
            _fileInit: function() {
                this._file = new mol.ui.Element();
                this._file.setStyleName('file-data');
                this._file.setInnerHtml('<div class="label">Format:</div>' + 
                                        '   <div class="file-format"></div>' + 
                                        '   <div class="label">Download:</div>' + 
                                        '   <a href="" class="file-location"></a>' + 
                                        '   <div class="label">File date:</div>' + 
                                        '   <div class="file-upload-date">' +
                                        '</div>');
                this.findChild('.small-right').append(this._file);
                return this._file;
            },
            _temporalInit: function() {
                this._temporal = new mol.ui.Element('<div class="temporal">' +
                                 '   <div class="title">Temporal span:</div>' +
                                 '   <div class="start">n/a</div>' +
                                 '   <div class="bar"></div>' +
                                 '   <div class="end">n/a</div>' +
                                 '<div>');
                this.findChild('.small-left').append(this._temporal);
                return this._temporal;
            },
            _variablesInit: function() {
                this._variables = new mol.ui.Element();
                this._variables.setStyleName('variables');
                this._variables.setInnerHtml('<div class="title">Other info:</div>');
                this.findChild('.small-left').append(this._variables);
                return this._variables;
            },
            _spatialInit: function() {
                this._spatial = new mol.ui.Element();
                this._spatial.setInnerHtml('<div class="text">Geography: <span class="spatial-text"></span></div>' +
                                '<div class="spacolumn">' +
                                '  <div class="title">Bounding Box</div>' +
                                '  <div class="bounding-box">' +
                                '      <div class="north">90</div>' +
                                '      <div class="west">-180</div>' +
                                '      <div class="east">180</div>' +
                                '      <div class="south">-90</div>' +
                                '  </div>' +
                                '</div>' +
                                '<div class="spacolumn">' +
                                '  <div class="title">Overview</div>' +
                                '  <div class="map-overview">' +
                                '  </div>' +
                                '</div>');
                this.findChild('.spatial').append(this._spatial);
                return this._spatial;
            },
            getDescription: function() {
                var x = this._desc,
                    s = '.description';
                return x ? x : (this._desc = this.findChild(s));
            },
            newAgreement: function(){
                var s = '.agreements',
                    n = new mol.ui.Element();
                n.setStyleName('agreement-text');
                this.findChild(s).append(n);
                return n;                
            },
            newReference: function(){
                var s = '.references',
                    n = new mol.ui.Element();
                n.setStyleName('reference-text');
                this.findChild(s).append(n);
                return n;                
            },
            getFileFormat: function(){
                var fi = this._file ? this._file : this._fileInit(),
                    x = this._ff,
                    s = '.file-format';
                return x ? x : (this._ff = this.findChild(s));
            },
            getFileLocation: function(){
                var fi = this._file ? this._file : this._fileInit(),
                    x = this._fl,
                    s = '.file-location';
                return x ? x : (this._fl = this.findChild(s));
            },
            getFileDate: function(){
                var fi = this._file ? this._file : this._fileInit(),
                    x = this._fu,
                    s = '.file-upload-date';
                return x ? x : (this._fu = this.findChild(s));
            },
            newVariable: function(name,value){
                var vb = this._variables ? this._variables : this._variablesInit(),
                    x = new mol.ui.Element();
                    x.setStyleName('variable');
                    x.setInnerHtml('<div class="name">'+name+':</div>' +
                                   '<div class="value">'+value+'</div>');
                this.findChild('.variables').append(x);
                return x;
            },
            overviewImg: function(src) {
                var sp = this._spatial ? this._spatial : this._spatialInit(),
                    x = this._ovimg,
                    s = '.map-overview';
                if (x) {
                    return x;
                } else {
                    this._ovimg = new mol.ui.Element('<img class="overview-img"  src="'+src+'"/>');
                    this.findChild(s).append(this._ovimg);
                    return this._ovimg;
                }
            },
            getNorth: function() {
                var sp = this._spatial ? this._spatial : this._spatialInit(),
                    x = this._north,
                    s = '.north';
                return x ? x : (this._north = this.findChild(s));
            },
            getSouth: function() {
                var sp = this._spatial ? this._spatial : this._spatialInit(),
                    x = this._south,
                    s = '.south';
                return x ? x : (this._south = this.findChild(s));
            },
            getEast: function() {
                var sp = this._spatial ? this._spatial : this._spatialInit(),
                    x = this._east,
                    s = '.east';
                return x ? x : (this._east = this.findChild(s));
            },
            getWest: function() {
                var sp = this._spatial ? this._spatial : this._spatialInit(),
                    x = this._west,
                    s = '.west';
                return x ? x : (this._west = this.findChild(s));
            },
            getSpatialText: function() {
                var sp = this._spatial ? this._spatial : this._spatialInit(),
                    x = this._sptext,
                    s = '.spatial-text';
                return x ? x : (this._sptext = this.findChild(s));
            },
            getSource: function() {
                var x = this._src,
                    s = '.src-path';
                return x ? x : (this._src = this.findChild(s));
            },
            getType: function() {
                var x = this._type,
                    s = '.type-path';
                return x ? x : (this._type = this.findChild(s));
            },
            getName: function() {
                var x = this._name,
                    s = '.name-path';
                return x ? x : (this._name = this.findChild(s));
            },
            getUrl: function() {
                var x = this._url,
                    s = '.url';
                return x ? x : (this._url = this.findChild(s));
            }            
        }
    );
    /**
     * The Item.
     */
    mol.ui.Metadata.Item = mol.ui.Display.extend(
        {
            init: function(itemId) {
                this._id = itemId;
                this._super('<li id="container-'+this._id +'">' + 
                            '   <div id="'+this._id+'" class="item">item 1</div>' + 
                            '</li>');
            },
            getName: function() {
                var x = this._itemName,
                    s = '.item';
                return x ? x : (this._itemName = this.findChild(s));
            }
        }
    );
    /**
     * The Collection.
     */
    mol.ui.Metadata.Collection = mol.ui.Display.extend(
        {
            init: function(collectionId) {
                this._id = collectionId;
                this._super('<li id="container-' + this._id + '">' +
                        '<div id="' + this._id + '" class="collection">Collection 1</div>' +
                        '<ul class="item-list">' +
                        '</ul></li>');
            },
            getName: function() {
                var x = this._collectionName,
                    s = '.collection';
                return x ? x : (this._collectionName = this.findChild(s));
            },
            setSelected: function() {
                var s = '.collection';
                this.findChild(s).select();
            }
        }
    );
    /**
     * The Metadata Display <div> in the <body> element.
     */
    mol.ui.Metadata.Display = mol.ui.Display.extend(
        {

            /**
             * Constructs a new Metadata Display.
             * 
             * @param config the display configuration
             * @constructor
             */
            init: function(config) {
                this._id = 'metadata';
                this._super($('<div>').attr({'id': this._id}));
                $('body').append(this.getElement());
                this.setInnerHtml(this._html());
            },

            getCollection: function(collectionId) {
                console.log(collectionId);
                return this.findChild('#container-'+collectionId.replace(/\//g,"\\/"));
            },

            getNewCollection:  function(collectionId){
                var Collection = mol.ui.Metadata.Collection,
                    //Meta = mol.ui.Metadata.Meta,
                    r = new Collection(collectionId);
                    //mo = new Meta(collectionId);
                //this.findChild('.data').append(mo);
                this.findChild('.collection-list').append(r);
                return r;
            },
            getNewItem:  function(itemId,collectionId){
                var Item = mol.ui.Metadata.Item,
                    //Meta = mol.ui.Metadata.Meta,
                    r = new Item(itemId);
                //this.findChild('.data').append(mo);
                this.findChild('#container-'+collectionId.replace(/\//g,"\\/")).findChild('.item-list').append(r);
                return r;
            },
            addNewMeta: function(itemId) {
                var Meta = mol.ui.Metadata.Meta;
                var mo = new Meta(itemId);
                this.findChild('.data').append(mo);
                return mo;
            },
            getCollectionTitle: function(){
                var x = this._collectionTitle,
                    s = '.collection-path';
                return x ? x : (this._collectionTitle = this.findChild(s));
            },
            getItemTitle: function(){
                var x = this._itemTitle,
                    s = '.item-path';
                return x ? x : (this._itemTitle = this.findChild(s));
            },

            getMapLink: function() {
              var x = this._mapLink,
                  s = '.mapLink';
                return x ? x : (this._mapLink = this.findChild(s));
            },

            selectItem: function(id) {
                //TODO deselect all items/collections and select the one passed by ID
            },
                    
            _html: function(){
                return  '<div class="mol-Metadata">' +
						'    <div class="top-bar">' +
						'        <a class="mapLink" href="#">Back to Map</a>' +
						'        <div class="details-menu">' +
						'            <div class="view-option selected">basic</div>' +
						'            <div class="view-option">full</div>' +
						'            <div class="title">Metadata view:</div>' +
						'        </div>' +
						'    </div>' +
						'    <div class="object-menu">' +
						'        <div class="title">Mapped data</div>' +
						'        <ul class="collection-list">' +
						'        </ul>' +
						'    </div>' +
						'    <div class="object-viewer">' +
						'        <div class="details-window">' +
						'            <div class="title">Data:</div>' +
						'            <div class="data">' +
						'            </div>' +
						'        </div>' +
						'    </div>' +
						'</div>';
            }       
        }
    );
};<|MERGE_RESOLUTION|>--- conflicted
+++ resolved
@@ -739,11 +739,7 @@
     			this.style = style;
     		}
 		}
-<<<<<<< HEAD
 	);
-=======
-	)
->>>>>>> 87eb57f9
 	
     /**
      * The layer model.
@@ -2667,11 +2663,7 @@
 				query += "&style=" + encodeURIComponent('#'+config.table+style);
                 if (google.maps.CartoDBLayer) {
 					if (layer.obj) {
-<<<<<<< HEAD
 						layer.obj.update(query, layerName) ;
-=======
-						layer.obj.update(query, layerName) 
->>>>>>> 87eb57f9
 					} else {
 						layer.obj = new google.maps.CartoDBLayer({
 	                		map_canvas : 'map',
@@ -3259,11 +3251,11 @@
                 s = '#domain';
 				return x ? x : (this.domainInput = this.findChild(s));
 			},
-			// getTableNameInput: function() {
-			// 				var x = this._tablenameInput,
-			//                 s = '#tablename';
-			// 				return x ? x : (this.tablenameInput = this.findChild(s));
-			// 			},
+			getTableNameInput: function() {
+				var x = this._tablenameInput,
+			    s = '#tablename';
+				return x ? x : (this.tablenameInput = this.findChild(s));
+			},
 			getQueryInput: function() {
 				var x = this._queryInput,
                 s = '#query';
@@ -3287,7 +3279,7 @@
             clearAll: function() {
             	this.getUserNameInput().val(new String());
             	this.getDomainInput().val(new String());
-            	// this.getTableNameInput().val(new String());
+            	this.getTableNameInput().val(new String());
             	this.getQueryInput().val(new String());
             	this.getNameInput().val(new String());
             },
@@ -3300,8 +3292,8 @@
 		                '  <input id="username" class="value" type="text" placeholder="username e.g. eighty">' + 
 		                '  <div class="key">Domain</div>' + 
 		                '  <input id="domain" class="value" placeholder="domain e.g. cartodb.com:80">' +
-		                // '  <div class="key">Table</div>' + 
-		                // 		                '  <input id="tablename" class="value" placeholder="tablename e.g. mol_cody">' +
+		                '  <div class="key">Table</div>' + 
+		                		                '  <input id="tablename" class="value" placeholder="tablename e.g. mol_cody">' +
 		                '  <div class="key">Query</div>' + 
 		                '  <input id="query" class="value" placeholder="query e.g. Select * from mol_cody where scientific = Corturnix">' +
 		                '  <button class="execute">Add</button>' +
@@ -3449,7 +3441,7 @@
             
             _onGoButtonClick: function() {
             	var username = this._display.getUserNameInput().val(),
-            		// tablename = this._display.getTableNameInput().val(),
+            	    tablename = this._display.getTableNameInput().val(),
 					host = this._display.getDomainInput().val(),
             		query = this._display.getQueryInput().val(),
             		name = this._display.getNameInput().val(),
@@ -3459,10 +3451,11 @@
 					config = new mol.model.Config({
 						name: name,
 						user: username,
-						// table: tablename,
+						table: tablename,
 						host: host,
 						query: query,
-						action: 'add'
+						action: 'add'                        
+                                                      
 					}),
 					layer = null;
             	if (username.length > 0 && query.length > 0) {
@@ -3480,12 +3473,12 @@
             	} else {
             		alert('Username, domain and query are mandatory.');
             	}
-            },
+            }
             
             
         }
     );
-}/**
+};/**
  * Search module has a display used as a map control. It allows users to search
  * for layers to add to the map.
  */
