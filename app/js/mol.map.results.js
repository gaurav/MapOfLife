--- conflicted
+++ resolved
@@ -508,59 +508,17 @@
         }
     );
 
+
     mol.map.results.OptionDisplay = mol.mvp.View.extend(
         {
             init: function(name) {
-<<<<<<< HEAD
-                //HUGE Dad on Paternity Leave HACK!!! These titles should come in from the result json
-                var title = '';
-                switch(name) {
-                    case 'gbif':
-                        title='GBIF';
-                    break;
-                    case 'jetz':
-                        title='Jetz et al., 2012';
-                    break;
-                    case 'wdpa':
-                        title='Scientist provided';
-                    break;
-                    case 'wwf':
-                        title='World Wildlife Fund';
-                    break;
-                    case 'fishes':
-                        title='Page &amp; Burr, 2011';
-                    break;
-                    case 'iucn':
-                        title='IUCN';
-                    break;
-                    case 'range':
-                        title='Expert range map';
-                    break;
-                    case 'protectedarea':
-                        title='Local inventory';
-                    break;
-                    case 'ecoregion':
-                        title='Regional checklist';
-                    break;
-                    case 'points':
-                        title='Point observation';
-                    break;
-                    case 'All':
-                        title='All';
-                    break;
-                    default:
-                        title=name;
-                }
-
-                this._super('<div id="{0}" class="option">{1}</div>'.format(name, title));
-=======
                 var name_mappings = {
                     "gbif": "GBIF",
                     "wdpa": "Misc. sources",
                     "wwf": "WWF",
                     "jetz": "User-uploaded",
                     "iucn": "IUCN",
-
+                    "fishes": "Page &amp; Burr, 2011",
                     "points": "Points",
                     "range": "Expert Maps",
                     "protectedarea": "Local Inventories",
@@ -575,7 +533,6 @@
                 } else {
                     this._super('<div id="{0}" class="option"><button><img type="source" style="width: 12px; height: 12px; margin: 0.5px;" src="/static/maps/search/{0}.png"></button> {1}</div>'.format(name, mapped_name));
                 }
->>>>>>> 39be0069
             }
         }
     );
