--- conflicted
+++ resolved
@@ -469,21 +469,12 @@
     );
     mol.ui.Map.CartoTileLayer = mol.ui.Map.MapLayer.extend(
         {
-<<<<<<< HEAD
-    	    _fallback_config: {
-			    user: 'eighty',
-			    table: 'mol_cody',
-			    columns: [],
-			    debug: false,
-			    css: "{ polygon-fill: rgba(134, 32, 128,0.7); line-color: rgba(82, 202, 231,0.1); }"
-=======
     	    DefaultConfig: function() {
 			    this.user = 'eighty';
 			    this.table = 'mol_cody';
 			    this.columns = [];
 			    this.debug = false;
-			    this.css = "{ polygon-fill: rgba(134, 32, 128,0.7); line-color: rgba(82, 202, 231,0.1); }"
->>>>>>> 49c36112
+			    this.css = "{ polygon-fill: rgba(134, 32, 128,0.7); line-color: rgba(82, 202, 231,0.1); }";
 		    },
     	    getSqlUrl: function(sql) {
     		    var url = 'http://' + this._config.user + ".cartodb.com/api/v1/sql?q=" + encodeURIComponent(sql) + "&format=geojson&dp=6";
@@ -759,12 +750,8 @@
 	        isVisible: function() {
 	        	return this._onMap;
 	        },
-<<<<<<< HEAD
-
-	        refresh: function() {                
-=======
+
 	        refresh: function() {
->>>>>>> 49c36112
                 var tile = null;
 	            for (var t in this._tiles) {
 	                tile = this._tiles[t];
