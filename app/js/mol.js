/**
 * This is the global MOL constructor for creating a sandbox environment composed
 * of modules. Everything that happens within this constructor is protected from
 * leaking into the global scope.
 * 
 */
function MOL() {
    var args = Array.prototype.slice.call(arguments),
        callback = args.pop(),
        modules = (args[0] && typeof args[0] === "string") ? args : args[0],
        i;
    if (!(this instanceof MOL)) {
        return new MOL(modules, callback);
    }
    if (!modules || modules === '*') {
        modules = [];
        for (i in MOL.modules) {
            if (MOL.modules.hasOwnProperty(i)) {
                modules.push(i);
            }
        }
    }
    for (i = 0; i < modules.length; i += 1) {
        MOL.modules[modules[i]](this);
    }
    callback(this);
    return this;
};

MOL.modules = {};

/**
 * Logging module that writes log messages to the console and to the Speed 
 * Tracer API. It contains convenience methods for info(), warn(), error(),
 * and todo().
 * 
 */
MOL.modules.log = function(mol) {    
    mol.log = {};

    mol.log.info = function(msg) {
        mol.log._write('INFO: ' + msg);
    };

    mol.log.warn = function(msg) {
        mol.log._write('WARN: ' + msg);
    };

    mol.log.error = function(msg) {
        mol.log._write('ERROR: ' + msg);
    };

    mol.log.todo = function(msg) {
        mol.log._write('TODO: '+ msg);
    };

    mol.log._write = function(msg) {
        var logger = window.console;
        if (mol.log.enabled) {
            if (logger && logger.markTimeline) {
                logger.markTimeline(msg);
            }
            console.log(msg);
        }
    };
};

/**
 * AJAX module for communicating with the server. Contains an Api object that 
 * can be used to execute requests paired with success and failure callbacks.
 */
MOL.modules.ajax = function(mol) {
    mol.ajax = {};

    mol.ajax.Api = Class.extend(
        {
            init: function(bus) {
                this._bus = bus;
            },

            execute: function(request, success, failure) {
                var xhr = null,
                    self = this;
                mol.log.info('Api handling request: ' + request.action);
                switch (request.action) {
                case 'load-layer':
                    this._loadLayer(request, success, failure);
                    return;
                case 'search':
                    xhr = $.post('/api/taxonomy', request.params, 'json');
                    break;                    
                case 'rangemap-metadata':
                    xhr = $.post('/api/tile/metadata/'+ request.params.speciesKey);
                    break;                    
                case 'gbif-points':
                    xhr = $.post('/api/points/gbif/'+ request.params.speciesKey);
                }
                if (xhr) {
                    xhr.success(success);
                    xhr.error(failure);
                } else {
                    failure('Bad request', request);
                }
            },
            
            _loadLayer: function(request, success, failure) {
                var layer = request.layer,
                    name = layer.getName().toLowerCase(),
                    type = layer.getType().toLowerCase(),
                    source = layer.getSource().toLowerCase(),
                    speciesKey = 'animalia/species/' + name.replace(' ', '_'),
                    xhr = null,
                    self = this;
                mol.log.info('Api sending AJAX request for layer ' + layer.getId());
                switch (type) {
                case 'points':
                    switch (source) {
                    case 'gbif':

                        xhr = $.post('/api/points/gbif/'+ speciesKey);                        
                        xhr.success(
                            function(json) {
                                mol.log.info('Api received AJAX response for layer ' 
                                             + layer.getId() + ' - trigger(NEW_LAYER)');
                                success(json);
                                self._bus.trigger(
                                    mol.events.NEW_LAYER,
                                    new mol.model.Layer(type, source, name, json)
                                );
                            }
                        );
                        xhr.error(failure);
                        break;
                    case 'vertnet':
                        break;
                    }
                    break;
                case 'range':
                    break;
                }                
                return null;
            }
        }
    );    
};

/**
 * Events module for working with application events. Contains a Bus object that
 * is used to bind event handlers and to trigger events.
 */
MOL.modules.events = function(mol) {
    mol.events = {};

    // Event types:
    mol.events.ADD_MAP_CONTROL = 'add_map_control';
    mol.events.ADD_LAYER_CLICK = 'add_layer_click';
    mol.events.DELETE_LAYER_CLICK = 'delete_layer_click';
    mol.events.NEW_LAYER = 'new_layer';
    mol.events.DELETE_LAYER = 'delete_layer';
    mol.events.SET_LAYER_COLOR = 'set_layer_color';
    mol.events.GET_NEXT_COLOR = 'get_next_color';
    mol.events.NEXT_COLOR = 'next_color';
    
    /**
     * The event bus.
     */
    mol.events.Bus = function() {
        if (!(this instanceof mol.events.Bus)) {
            return new mol.events.Bus();
        }
        _.extend(this, Backbone.Events);
        return this;
    };
};

/**
 * Exceptions module for handling exceptions.
 */
MOL.modules.exceptions = function(mol) {
    mol.exceptions = {};
    mol.exceptions.NotImplementedError = 'NotImplementedError';
    mol.exceptions.IllegalArgumentException = 'IllegalArgumentException';
};

/**
 * App module for running the app with a given configuration.
 */
MOL.modules.app = function(mol) {

    mol.app = {};

    mol.app.Instance = Class.extend(
        {
            init: function(config) {
                mol.log.enabled = config.logging;
                this._control = new mol.location.Control(config);
                Backbone.history.start();
            },

            run: function() {
                mol.log.info('App is now running!');
            }
        }
    );
};

/**
 * Location module for handling browser history and routing. Contains a Control
 * object used to initialize and start application ui modules and dispatch 
 * browser location changes.
 */
MOL.modules.location = function(mol) {
    mol.location = {};

    mol.location.Control = Backbone.Controller.extend(
        {
            initialize: function(config) {
                this._bus = config.bus || new mol.events.Bus();
                this._api = config.api || new mol.ajax.Api(this._bus);
                this._colorSetter = new mol.core.ColorSetter.Api({bus: this._bus});
                this._container = $('body');
                this._mapEngine = new mol.ui.Map.Engine(this._api, this._bus);
                this._mapEngine.start(this._container);
                this._layerControlEngine = new mol.ui.LayerControl.Engine(this._api, this._bus);
                this._layerControlEngine.start(this._container);                
            },
            
            routes: {
                ":sandbox/map": "map"
            },
            
            map: function(query) {
                this._mapEngine.go('place');
                this._layerControlEngine.go('place');
            }
        }
    );
};


/**
 * Model module.
 */
MOL.modules.model = function(mol) {
  
    mol.model = {};

    /**
     * The layer model.
     */
    mol.model.Layer = Class.extend(
        {
            init: function(type, source, name, json) {
                this._type = type;
                this._source = source;
                this._name = name;
                this._json = json;
                this._color = null;
                this._buildId();
            },
            
            getType: function() {
                return this._type;                
            },

            getSource: function() {
                return this._source;
            },
            
            getName: function() {
                return this._name;                
            },
            
            getId: function() {
                return this._id;                
            },
            
            getColor: function() {
                return this._color;                
            },
            
            setColor: function(color) {
                this._color = color;
            },
                             
            _buildId: function() {
                var type = this._type,
                    source = this._source,
                    name = this._name;
                if (this._id) {
                    return this._id;                    
                }
                this._id = [type, source, name.split(' ').join('_')].join('_');
                return this._id;
            }
        }
    );
};

/**
 * Module for core libraries.
 */
MOL.modules.core = function(mol) {
    mol.core = {};
};

/**
 * TODO: Andrew
 */
MOL.modules.ColorSetter = function(mol) {
    
    mol.core.ColorSetter = {};
    
    mol.core.ColorSetter.Color = Class.extend(
        {
            init: function(r, g, b) {
                this._r = r;
                this._g = g;
                this._b = b;
            },

            getRed: function() {
                return this._r;
            },
            
            getGreen: function() {
                return this._g;                
            },

            getBlue: function() {
                return this._b;
            },

            toString: function() {
                return 'Red=' + this._r + ', Green=' + this._g +', Blue=' + this._b;                    
            }
        }
    );

    mol.core.ColorSetter.Api = Class.extend(
        {
            /**
             * @constructor
             */
            init: function(config) {
                this._bus = config.bus;
                this._types = {};
                var self = this;
                this._bus.bind(
                    mol.events.GET_NEXT_COLOR,
                    function(type, id) {
                        mol.log.info('ColorSetter.Api.handle(GET_NEXT_COLOR) for ' + id);
                        var color = new mol.core.ColorSetter.Color(1, 2, 3);
                        mol.log.info('ColorSetter.Api.trigger(NEXT_COLOR) for ' + color.toString());
                        self._bus.trigger(
                            mol.events.NEXT_COLOR,
                            color,
                            type,
                            id
                        );
                    }
                    
                );
            }
        }
    );
};

/**
 * UI module.
 */
MOL.modules.ui = function(mol) {
    
    mol.ui = {};
    
    /**
     * Interface for UI Engine classes.
     */
    mol.ui.Engine = Class.extend(
        {
            /**
             * Starts the engine and provides a container for its display.
             * 
             * @param container the container for the engine display 
             */
            start: function(container) {
                throw mol.exceptions.NotImplementedError;
            },
            
            /**
             * Gives the engine a new place to go based on a browser history
             * change.
             * 
             * @param place the place to go
             */
            go: function(place) {
                throw mol.exceptions.NotImplementedError;
            }
        }
    );

    /**
     * Base class for DOM elements.
     */
    mol.ui.Element = Class.extend(
        {
            /**
             * Constructs a new Element from an element.
             */
            init: function(element) {
                this._element = $(element);
            },
            
            /**
             * Returns the underlying DOM element object.
             */
            getElement: function() {
                return this._element;
            },
            
            /**
             * Proxy to JQuery.remove()
             */
            remove: function() {
                this._element.remove();
            },

            /**
             * Proxy to JQuery.click()
             */
            click: function(handler) {
                this._element.click(handler);
            },

            /**
             * Proxy to JQuery.append()
             */
            append: function(widget) {
                this._element.append(widget.getElement());
            },

            /**
             * Proxy to JQuery.prepend().
             */
            prepend: function(widget) {
                this._element.prepend(widget.getElement());
            },

            /**
             * Gets primary style name.
             */
            getStylePrimaryName: function() {
                var fullClassName = this.getStyleName(),
                    spaceIdx = fullClassName.indexOf(' ');
                if (spaceIdx >= 0) {
                    return fullClassName.substring(0, spaceIdx);
                }
                return fullClassName;
            },
            
            /**
             * Adds a secondary or dependent style name to this object.
             */
            addStyleName: function(style) {
                this._setStyleName(style, true);
            },
          
            /**
             * Adds a dependent style name by specifying the style name's suffix.
             */
            addStyleDependentName: function(styleSuffix) {
                this.addStyleName(this.getStylePrimaryName() + '-' + styleSuffix);
            },         

            /**
             * Gets all of the object's style names, as a space-separated list.
             */
            getStyleName: function() {
                var classAttr = this.getElement().attr('class');
                if (!classAttr) {
                    return '';                    
                }
                return classAttr.split(/\s+/).join(' ');
            },
          
            /**
             * Clears all of the object's style names and sets it to the given 
             * style.
             */
            setStyleName: function(style) {
                var s = style.split(/\s+/).join(' ');
                this.getElement().attr('class', s);
            },

            /**
             * Removes a dependent style name by specifying the style name's 
             * suffix.
             */
            removeStyleDependentName: function(style) {
                 this.removeStyleName(this.getPrimaryStyleName() + '-' + style);
            },          

            /**
             * Removes a style.
             */
            removeStyleName: function(style) {
                this._setStyleName(style, false);
            },

            /**
             * Sets the object's primary style name and updates all dependent 
             * style names.
             */
            setStylePrimaryName: function(style) {
                style = $.trim(style);
                if (style.length == 0) {
                    throw mol.exceptions.IllegalArgumentException;
                }
                this._updatePrimaryAndDependentStyleNames(style);
            },

            _setStyleName: function(style, add) {
                var oldStyle, idx, last, lastPos, begin, end, newClassName;
                style = $.trim(style);
                if (style.length == 0) {
                    throw mol.exceptions.IllegalArgumentException;
                }

                // Get the current style string.
                oldStyle = this.getStyleName();
                idx = oldStyle.indexOf(style);

                // Calculate matching index.
                while (idx != -1) {
                    if (idx == 0 || oldStyle.charAt(idx - 1) == ' ') {
                        last = idx + style.length;
                        lastPos = oldStyle.length;
                        if ((last == lastPos)
                            || ((last < lastPos) && (oldStyle.charAt(last) == ' '))) {
                            break;
                        }
                    }
                    idx = oldStyle.indexOf(style, idx + 1);
                }

                if (add) {
                    // Only add the style if it's not already present.
                    if (idx == -1) {
                        if (oldStyle.length > 0) {
                            oldStyle += " ";
                        }
                        this.setStyleName(oldStyle + style);
                    }
                } else {
                    // Don't try to remove the style if it's not there.
                    if (idx != -1) {
                        // Get the leading and trailing parts, without the removed name.
                        begin = $.trim(oldStyle.substring(0, idx));
                        end = $.trim(oldStyle.substring(idx + style.length));

                        // Some contortions to make sure we don't leave extra spaces.
                        if (begin.length == 0) {
                            newClassName = end;
                        } else if (end.length == 0) {
                            newClassName = begin;
                        } else {
                            newClassName = begin + " " + end;
                        }
                        this.setStyleName(newClassName);
                    }
                }
            },

             /**
              * Replaces all instances of the primary style name.
              */
            _updatePrimaryAndDependentStyleNames: function(newPrimaryStyle) {
                var classes = this.getStyleName().split(/\s+/);
                if (!classes) {
                    return;
                }                
                var oldPrimaryStyle = classes[0];
                var oldPrimaryStyleLen = oldPrimaryStyle.length;
                var name;                
                classes[0] = newPrimaryStyle;
                for (var i = 1, n = classes.length; i < n; i++) {
                    name = classes[i];
                    if (name.length > oldPrimaryStyleLen
                        && name.charAt(oldPrimaryStyleLen) == '-'
                        && name.indexOf(oldPrimaryStyle) == 0) {
                        classes[i] = newPrimaryStyle + name.substring(oldPrimaryStyleLen);
                    }
                }
                this.setStyleName(classes.join(" "));
            }
        }
    );

    /**
     * Base class for Displays.
     */
    mol.ui.Display = mol.ui.Element.extend(
        {
            /**
             * Constructs a new Display with the given DOM element.
             */
            init: function(element) {
                this._super(element);
            },
            
            /**
             * Sets the engine for this display.
             * 
             * @param engine a mol.ui.Engine subclass
             */
            setEngine: function(engine) {
                this._engine = engine;
            }
        }
    );
};

/**
 * Map module that wraps a Google Map and gives it the ability to handle app 
 * level events and perform AJAX calls to the server. It surfaces custom
 * map controls with predefined slots. 
 * 
 * Event binding:
 *     ADD_MAP_CONTROL - Adds a control to the map.
 *     ADD_LAYER - Displays the layer on the map.
 * 
 * Event triggering:
 *     None
 */
MOL.modules.Map = function(mol) { 
    
    mol.ui.Map = {};
    
    /**
     * The Map Engine.
     */
    mol.ui.Map.Engine = mol.ui.Engine.extend(
        {
            /**
             * Constucts a new Map Engine.
             *
             * @param api the mol.ajax.Api for server communication
             * @param bus the mol.events.Bus for event handling 
             * @constructor
             */
            init: function(api, bus) {
                this._api = api;
                this._bus = bus;  
                this._overlays = {};
                this._layers = {};
                this._bindEvents();
                this._canvasSupport = false;
                if ( !!document.createElement('canvas').getContext ) {
                    this._iconHeight = 120;
                    this._iconWidth = 120;
                    this._canvasSupport = true;
                    this._markerCanvas = new mol.ui.Map.MarkerCanvas(this._iconWidth,this._iconHeight);
                    this._markerContext = this._markerCanvas.getContext();
                    this._iconLayers = {
                        background: new Image(),
                        foreground: new Image(),
                        error: new Image(),
                    }
                    this._iconLayers.background.src = "/static/pm-background.png";
                    this._iconLayers.foreground.src = "/static/pm-foreground.png";
                    this._iconLayers.error.src = "/static/pm-error.png";
                }
            },            
            
            /**
             * Starts the engine and provides a container for its display.
             * 
             * @param container the container for the engine display 
             * @override mol.ui.Engine.start
             */
            start: function(container) {
                var display = new mol.ui.Map.Display();
                display.setEngine(this);
                container.append(display.getElement());
                this._display = display;
            },
            /**
             * Gives the engine a new place to go based on a browser history
             * change.
             * 
             * @param place the place to go
             * @override mol.ui.Engine.go
             */
            go: function(place) {
                mol.log.todo('Map.Engine.go()');
            },

            /**
             * Private function for binding event handles.
             */
            _bindEvents: function() {
                var self = this;
                // Adds a control to the map:
                this._bus.bind(
                    mol.events.ADD_MAP_CONTROL,
                    function(control, type) {
                        mol.log.info('Map.Engine.handle(ADD_MAP_CONTROL)');
                        var rc = self._display.getRightController();
                        switch (type) {
                        case mol.ui.Map.Display.ControlType.LAYER:
                            mol.log.info('Map.Engine adding layer control to map');
                            rc.addWidget('LayerControl', control);
                            break;
                        }
                    }
                ); 

                self._bus.bind(
                    mol.events.NEXT_COLOR,
                    function(color, type, id) {
                        mol.log.info('Map.Engine.handle(NEXT_COLOR)');
                        var layer = self._layers[id];
                        if (type === 'points' && layer && (id === layer.getId())) {
                            layer.setColor(color);
                            self._displayLayer(layer);
                            delete self._layers[id];
                            // TODO: trigger LAYER_CHANGE event
                        }
                    }
                );

                // Displays a new layer on the map:
                this._bus.bind(
                    mol.events.NEW_LAYER,
                    function(layer) {
                        mol.log.info('Map.Engine.handle(NEW_LAYER)');
                        self._layers[layer.getId()] = layer;
                        mol.log.info('Map.Engine.trigger(GET_NEXT_COLOR)');
                        self._bus.trigger(
                            mol.events.GET_NEXT_COLOR,
                            'points',
                            layer.getId()
                        );
                    }
                );
                
                // Deletes an existing layer from the map.
                this._bus.bind(
                    mol.events.DELETE_LAYER,
                    function(layerId) {
                        self._deleteLayer(layerId);
                    }
                );
            },

            /**
             * Sets the layer color.
             * 
             * @param layerId the id of the layer to color
             * @param color the mol.core.ColorSetter.Color object
             */
            _setLayerColor: function(layerId, color) {
                var overlays = this._overlays[layerId],
                    api = null;
                if (!overlays) {
                    return;
                }
                mol.log.info('Coloring layer ' + layerId + ': ' + color.toString());
                api = new mol.core.ColorSetter.Api();
                // TODO: Andrew
            },

            /**
             * Deletes a layer from the map.
             * 
             * @param layerId the id of the layer to delete
             */
            _deleteLayer: function(layerId) {
                var overlays = this._overlays[layerId];
                for (x in overlays) {
                    overlays[x].setMap(null);
                    delete overlays[x];
                }
                delete this._overlays[layerId];
                this._overlays[layerId] = null;
            },

            /**
             * Displays the layer on the map.
             * 
             * @param the layer to display
             */
            _displayLayer: function(layer) {
                var lid = layer.getId(),
                    type = layer.getType();
                if (this._overlays[lid]) {
                    // Duplicate layer.
                    return;
                } 
                mol.log.info('Map.Engine displaying new layer: ' + lid);
                switch (type) {
                case 'points':
                    this._displayPoints(layer);
                    break;
                case 'range':
                    this._displayRange(layer);
                    break;
                }
            },
            
            /**
             * Private function that displays a points layer on the map.
             * 
             * @param layer the points layer to display
             */
            _displayPoints: function(layer) {
                var lid = layer.getId(),
                    center = null,
                    marker = null,
                    circle = null,
                    coordinate = null,
                    resources = [],
                    occurrences = [],
<<<<<<< HEAD
                    data = layer._json,
                    icon = new Image(),
                    iconUrl = null,
                    iconErrorUrl = null;
                /*
                 * add method to set icon source here, using color
                 */
                if (_canvasSupport){
                    this._markerContext.drawImage(this._iconLayers.background, 0, 0, this._iconWidth, this._iconHeight);
                    this._markerContext.drawImage(icon, 0, 0, this._iconWidth, this._iconHeight);
                    this._markerContext.drawImage(this._iconLayers.foreground, 0, 0, this._iconWidth, this._iconHeight);
                    iconUrl = this._markerCanvas.getDataURL();
                    this._markerContext.drawImage(this._iconLayers.error, 0, 0, this._iconWidth, this._iconHeight);
                    iconErrorUrl = this._markerCanvas.getDataURL();
                } else {
                    iconUrl = icon.src;
                    iconErrorUrl = icon.src;
                }
                    
=======
                    data = layer._json;
                mol.log.info('Displaying points in color ' + layer.getColor().toString());
>>>>>>> f8c920a7
                this._overlays[lid] = [];
                for (p in data.records.providers) {
                    resources = data.records.providers[p].resources;
                    for (r in resources) {
                        occurrences = resources[r].occurrences;
                        for (o in occurrences) {
                            coordinate = occurrences[o].coordinates;
                            marker = this._createMarker(coordinate);
                            this._overlays[lid].push(marker);                      
                            circle = this._createCircle(
                                marker.getPosition(),
                                coordinate.coordinateUncertaintyInMeters);                            
                            if (circle) {
                                this._overlays[lid].push(circle);
                            }     
                        }
                    }
                }
            },

            /**
             * Private function that creates a Google circle object.
             * 
             * @param center the center LatLng of the circle
             * @param coordinateUncertaintyInMeters the circle radius
             * @return a new Google circle object
             */
            _createCircle: function(center, coordinateUncertaintyInMeters) {          
                if (coordinateUncertaintyInMeters == null) {
                    return null;
                }
                var map = this._display.getMap(),
                    radius = parseFloat(coordinateUncertaintyInMeters),
                    opacity = 0.85,
                    circle = new google.maps.Circle(
                        {
                            map: map,
                            center: center,
                            radius: radius,
                            fillColor: '#CEE3F6',
                            strokeWeight: 1,                                
                            zIndex: 5
                        }
                    );
                return circle;
            },
            
            /**
             * Private function that creates a Google marker object.
             * 
             * @param coordinate the coordinate longitude and latitude
             * @return a new Google marker object
             */
            _createMarker: function(coordinate) {
                var map = this._display.getMap(),
                    lat = parseFloat(coordinate.decimalLatitude),
                    lng = parseFloat(coordinate.decimalLongitude),
                    center = new google.maps.LatLng(lat, lng),
                    marker = new google.maps.Marker(
                        { 
                            position: center,
                            map: map,
                            icon: 'http://labs.google.com/ridefinder/images/mm_20_red.png'
                        }
                    );
                return marker;
            }
        }
    );

    /**
     * The top level map control container. It gets added to the Google map as a
     * control. 
     */
    mol.ui.Map.RightController = mol.ui.Element.extend(
        {
            init: function() {
                this._super('<div>');
                this.setStyleName('mol-RightController');
                this._widgets = {};
            },

            addWidget: function(name, widget) {
                var wc = new mol.ui.Map.WidgetContainer(name);
                wc.setWidget(widget);
                this._widgets[name] = wc;
                this.getElement().append(wc.getElement());
            }
        }
    );

    /**
     * The container for Layers, Filters, Tools, and other control widgets on
     * the map. Its parent is RightController.
     */
    mol.ui.Map.WidgetContainer = mol.ui.Element.extend(
        {
            init: function(name) {
                this._super('<div>');
                this.setStyleName('mol-WidgetContainer');
                this._name = name;
            },

            setWidget: function(widget) {
                this.getElement().append(widget.getElement());
            }
        }        
    ),

    /**
     * The top level placemark canvas container
     */
    mol.ui.Map.MarkerCanvas = mol.ui.Element.extend(
        {
            init: function(width,height) {
                this._super('<canvas width='+width+' height='+height+'>');
                this.setStyleName('mol-MarkerCanvas');
                this._ctx = this.getElement()[0].getContext("2d");
                /**
                this._iconBackground.src = "/static/pm-background.png";
                this._iconForeground.src = "/static/pm-foreground.png";
                this._iconError.src = "/static/pm-error.png";
                this._icon = null;
                */
            },
            getContext: function(){
                return this._ctx;
            },
            getDataURL(){
                return this.getElement()[0].toDataURL("image/png");
            }
        }
    );
    
    /**
     * The Map Display. It's basically a Google map attached to the 'map' div 
     * in the <body> element.
     */
    mol.ui.Map.Display = mol.ui.Display.extend(
        {

            /**
             * Constructs a new Map Display.
             * 
             * @param config the display configuration
             * @constructor
             */
            init: function(config) {
                var mapOptions = {
                    zoom: 2,
                    maxZoom: 15,
                    mapTypeControlOptions: {position: google.maps.ControlPosition.BOTTOM_LEFT},
                    center: new google.maps.LatLng(0,0),
                    mapTypeId: google.maps.MapTypeId.TERRAIN
                },
                    position = google.maps.ControlPosition.TOP_RIGHT;
                this._id = 'map';
                this._super($('<div>').attr({'id': this._id}));
                $('body').append(this.getElement());
                this._map = new google.maps.Map($('#' + this._id)[0], mapOptions);
                this._rightControl = new mol.ui.Map.RightController();
                this._map.controls[position].push(this._rightControl.getElement()[0]);
                mol.ui.Map.Display.ControlType = {
                    LAYERS: '#layers'
                };
            },          
            
            
            /**
             * Returns the Google map object.
             */
            getMap: function() {
                return this._map;
            },

            /**
             * Returns the Google map controls array.
             */
            getMapControls: function() {
                return this._map.controls;
            },
            
            /**
             * Returns the right controller.
             */
            getRightController: function() {
                return this._rightControl;
            }
        }
    );
};


/**
 * LayerControl module that presents a map control for adding or deleting layers. 
 * It can handle app level events and perform AJAX calls to the server.
 * 
 * Event binding:
 *     None
 * 
 * Event triggering:
 *     ADD_LAYER - Triggered when the Add widget is clicked
 *     DELETE_LAYER - Triggered when the Delete widget is clicked
 */
MOL.modules.LayerControl = function(mol) {

    mol.ui.LayerControl = {};

    /**
     * The LayerControl Engine.
     */
    mol.ui.LayerControl.Engine = mol.ui.Engine.extend(
        {
            /**
             * Constructs a new engine.
             * 
             * @param api the mol.ajax.Api for server communication
             * @param bus the mol.events.Bus for event handling 
             * @constructor
             */
            init: function(api, bus) {
                this._api = api;
                this._bus = bus;
            },

            /**
             * Starts the engine and provides a container for its display.
             * 
             * @param container the container for the engine display 
             * @override mol.ui.Engine.start
             */
            start: function(container) {
                var config = this._displayConfig(),
                    display = new mol.ui.LayerControl.Display(config),
                    position = google.maps.ControlPosition.TOP_RIGHT,
                    bus = this._bus;
                this._bindDisplay(display);
                // Triggers the ADD_MAP_CONTROL event which causes the display
                // to get added to the map as a control:
                mol.log.info('LayerControl.Engine.trigger(ADD_MAP_CONTROL)');
                bus.trigger(
                    mol.events.ADD_MAP_CONTROL,                     
                    display, 
                    mol.ui.Map.Display.ControlType.LAYER);
            },
            
            /**
             * Gives the engine a new place to go based on a browser history
             * change.
             * 
             * @param place the place to go
             * @override mol.ui.Engine.go
             */
            go: function(place) {
                mol.log.todo('LayerControl.Engine.go()');
            },
            
            /**
             * Private function that binds the display by setting up click
             * handlers for the 'Add' and 'Delete' buttons.
             * 
             * @param display the mol.ui.LayerControl.Display object to bind 
             */
            _bindDisplay: function(display) {
                var self = this;
                this._display = display;
                display.setEngine(this);                
                // Adds click handler that triggers an ADD_LAYER_CLICK event:
                display.getAddLink().click(
                    function(event) {
                        mol.log.info('LayerControl.Display.AddLink.click()');
                        self._bus.trigger(mol.events.ADD_LAYER_CLICK);
                    }
                );
                // Adds click handler that triggers a DELETE_LAYER_CLICK event:
                display.getDeleteLink().click(
                    function(event) {
                        mol.log.info('LayerControl.Display.DeleteLink.click()');
                        self._bus.trigger(mol.events.DELETE_LAYER_CLICK);
                    }
                );
            },

            /**
             * Private function that returns a configuration object for the 
             * mol.ui.LayerControl.Display object.
             */
            _displayConfig: function() {
                return {
                    text: {
                        addLayer: 'Add',
                        deleteLayer: 'Delete',
                        layers: 'Layers'
                    }
                };
            }
        }
    );

    /**
     * The list menu that contains options for adding and deleting layers.
     */
    mol.ui.LayerControl.Menu = mol.ui.Element.extend(
        {
            init: function(name) {
                this._super('<ul>');
                this.setStylePrimaryName('mol-LayerControl-Menu');
                this._name = name;
                this._options = {};
                var label = new mol.ui.LayerControl.MenuOptionLabel(name);
                this._options[name] = label;
                this.append(label);
            },

            buildOptions: function(names) {
                var name = null,
                    option = null;
                for (x in names) {
                    name = names[x];
                    option = new mol.ui.LayerControl.MenuOption(name);
                    this._options[name] = option;
                    this.append(option);
                }
            },

            getOption: function(name) {
                return this._options[name];
            }
        }
    );

    /**
     * The menu option.
     */
    mol.ui.LayerControl.MenuOption = mol.ui.Element.extend(
        {
            init: function(name) {                
                this._super('<li>');
                this.setStyleName('mol-LayerControl-MenuOption');   
                this.addStyleName('mol-LayerControl-Menu');   
                this._link = new mol.ui.LayerControl.MenuOptionLink(name);
                this.getElement().append(this._link.getElement());
            },

            getLink: function() {
                return this._link;
            }
        }
    );
    
    /**
     * The menu option link.
     */
    mol.ui.LayerControl.MenuOptionLink = mol.ui.Element.extend(
        {
            init: function(name) {
                this._super('<a>');
                this.setStyleName('mol-LayerControl-MenuOptionLink');
                this.getElement().html(name);                
            }
        }
    );
    
    /**
     * The menu option label.
     */
    mol.ui.LayerControl.MenuOptionLabel = mol.ui.LayerControl.MenuOption.extend(
        {
            init: function(name) {
                this._super(name);
                this.setStyleName('mol-LayerControl-MenuOptionLabel');
                this.addStyleName('mol-LayerControl-MenuOption');   
                this.addStyleName('mol-LayerControl-Menu');   
            }
        }
    );
            
    /**
     * The LayerControl Display.
     */
    mol.ui.LayerControl.Display = mol.ui.Display.extend(
        {
            
            /**
             * Constructs a new LayerControl Display.
             * 
             * @param config the display configuration
             * @constructor
             */            
            init: function(config) {
                this._super('<div>');
                this.addStyleName('mol-LayerControl-Display');
                this._config = config;
                this._build();
            },

            /**
             * Public function that returns the 'Add' widget of this display.
             */
            getAddLink: function() {
                var name = this._config.text.addLayer;
                return this._menu.getOption(name).getLink();
            },

            /**
             * Public function that returns the 'Delete' widget of this display.
             */
            getDeleteLink: function() {
                var name = this._config.text.deleteLayer;
                return this._menu.getOption(name).getLink();
            },

            /**
             * Private function that builds the UI and attaches it to the 
             * root element of the display.
             */
            _build: function() {
                var element = this.getElement(),
                    addText = this._config.text.addLayer,
                    deleteText = this._config.text.deleteLayer,
                    layersText = this._config.text.layers,
                    names = [deleteText, addText];
                this._menu = new mol.ui.LayerControl.Menu(layersText);                    
                this._menu.buildOptions(names);
                this.append(this._menu);
            }
        }
    );
};


// =============================================================================
// In progress....

/**
 * LayerBuilder module that presents a widget for building a new layer
 * by selecting a type (e.g., points), source (e.g., gbif), and 
 * name (e.g., puma concolor).
 * 
 * Event binding:
 *     None
 * 
 * Event triggering:
 *     
 * AJAX calls:
 * 
 */
MOL.modules.LayerBuilder = function(mol) {
    
    mol.ui.LayerBuilder = {};

    mol.ui.LayerBuilder.Engine = mol.ui.Engine.extend(
        {
            // TODO...            
        }
    );
    
};

MOL.modules.LayerList = function(mol) {
    
    mol.ui.LayerList = {};

    mol.ui.LayerList.Display = mol.ui.Display.extend(
        {
            LayerWidget: mol.ui.Display.extend(
                {
                    init: function(config, layer) {
                    },

                    getRadioButton: function() {
                    },

                    getNameLabel: function() {
                    },
                    
                    getCheckbox: function() {
                    },

                    getInfoButton: function() {
                    },

                    getSourceButton: function() {
                    }
                }
            ),

            init: function(config) {
            },

            addLayerWidget: function(layer) {
                return new this.LayerWidget({}, layer);
            },

            deleteLayerWidget: function(layerId) {
            }
        }
    );
};<|MERGE_RESOLUTION|>--- conflicted
+++ resolved
@@ -821,7 +821,6 @@
                     coordinate = null,
                     resources = [],
                     occurrences = [],
-<<<<<<< HEAD
                     data = layer._json,
                     icon = new Image(),
                     iconUrl = null,
@@ -840,11 +839,9 @@
                     iconUrl = icon.src;
                     iconErrorUrl = icon.src;
                 }
-                    
-=======
-                    data = layer._json;
+                
                 mol.log.info('Displaying points in color ' + layer.getColor().toString());
->>>>>>> f8c920a7
+                
                 this._overlays[lid] = [];
                 for (p in data.records.providers) {
                     resources = data.records.providers[p].resources;
