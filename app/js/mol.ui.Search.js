--- conflicted
+++ resolved
@@ -47,13 +47,8 @@
             _bindDisplay: function(display) {                
                 var config = {                    
                         text : {
-<<<<<<< HEAD
-                            restart: 'refart',
-                            close: 'close', 
-=======
                             restart: '',
                             close: '', 
->>>>>>> f7e04bc6
                             select: 'Select',
                             range: 'Range',
                             points: 'Points',
