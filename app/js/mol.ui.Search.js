--- conflicted
+++ resolved
@@ -314,12 +314,10 @@
                             typeKeys = result.getTypeKeys(),
                             sourceKeys = result.getSourceKeys(),
                             key = null,
-<<<<<<< HEAD
-                            layers = [];
-=======
+                            layers = [],
                             a = null;
+
                         self._displayPage(response.layers);
->>>>>>> da420815
                         
                         filter = display.getNewFilter();
                         filter.getFilterName().text('Names');
