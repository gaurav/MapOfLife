--- conflicted
+++ resolved
@@ -195,19 +195,11 @@
             '    <div class="message"></div>' +
             //'    <iframe class="mol-splash iframe_content ui-dialog-content" style="height:400px; width: 98%; margin-right: auto; display: block;" src="/static/splash/index.html"></iframe>' +
             //' <div>'
-            '<div class="header">' +
-            '   Map of Life is an online resource for mapping, monitoring and analyzing biodiversity worldwide.' +
-            '   Welcome to this demo version!' +
+            '<div style="text-align: left;clear: both; margin-bottom:6px; font-weight:normal; padding:10px; background-color:#EFEFEF;">' +
+            '   <div style="font-size:16px; margin-bottom:6px;">Map of Life is an online resource for mapping, monitoring and analyzing biodiversity worldwide.' +
+            //'   It aims to provide extensive biodiversity information for resource managers, educators or anyone interested in where species are found.' +
+            '   Welcome to this demo version!</div>' +
             '</div>' +
-<<<<<<< HEAD
-            '   <section class="mainPanel">' +
-            '       <fieldset>' +
-            '           <legend class="legend" >Map a species</legend>' +
-            '           <div class="imagePanel"><img src="../static/img/puma-range150px.jpg"/></div>' +
-            '           <div class="buttonPanel">' +
-            '               <span class="button">Where do Pumas live?</span>'    +
-            '               <div class="middlePanel">' +
-=======
             '   <section style="width: 380px; height:250px; float:left; margin-bottom:10px">' +
             '       <fieldset style="">' +
             '           <legend style="font-size:22px;" >Map a species</legend>' +
@@ -215,54 +207,53 @@
             '           <div style="float:left; margin-left:10px;">' +
             '               <span class="mol-Splash-button mapSingleLayer" data-name="Puma concolor">Where do Pumas live?</span>'    +
             '               <div style="font-weight:normal; margin-top:10px; margin-bottom:20px; height:90px">' +
->>>>>>> 6e6b4f92
             '                   <div >Where does this live?</div>'    +
-            '                   <div class="iconPanel">' +
-            '                       <div class="iconTop"><div style="width:25px; height:37px;">' +
+            '                   <div style="margin-top:10px; width:150px">' +
+            '                       <div style="width:50px; height:40px; float:left;"><div style="width:25px; height:37px;">' +
             '                           <img title="Lesser Flamingo" class="speciesPic mapSingleLayer" data-name="Phoeniconaias minor" src="../static/img/flamingo25x37px.png" /></div></div>' + 
-            '                       <div class="iconTop"><div style="width:38px; height:39px;">' +
+            '                       <div style="width:50px; height:40px; float:left;"><div style="width:38px; height:39px;">' +
             '                           <img title="Broad-Banded Grass Frog" class="speciesPic mapSingleLayer" data-name="Ptychadena bibroni" src="../static/img/frog38x39px.png" /></div></div>' +
-            '                       <div class="iconTop"><div style="width:40px; height:38px;">' +
+            '                       <div style="width:50px; height:40px; float:left;"><div style="width:40px; height:38px;">' +
             '                           <img title="Joshua Tree" class="speciesPic mapSingleLayer" data-name="Yucca brevifolia" src="../static/img/jtree40x38px.png" /></div></div>' +
-            '                       <div class="iconBottom"><div style="width:60px; height:27px;">' +
+            '                       <div style="width:60px; height:40px; float:left;"><div style="width:60px; height:27px;">' +
             '                           <img title="Hairy-Eared Dwarf Lemur" class="speciesPic mapSingleLayer" data-name="Allocebus trichotis" src="../static/img/lemur60x27px.png"/></div></div>' +
-            '                       <div class="iconBottom" style="float:right;"><div style="width:50px; height:33px;">'+
+            '                       <div style="width:60px; height:40px; float:right;"><div style="width:50px; height:33px;">'+
             '                           <img title="Arabian Toad-headed Agama" class="speciesPic mapSingleLayer" data-name="Phrynocephalus arabicus" src="../static/img/lizard50x33px.png"/></div></div>' +
             '                   </div>' +
             '               </div>' +
-            '               <div style="clear:both; padding-top:7px"><span class="button search">Let me search for a species</span></div>'   +
+            '               <div style="clear:both; padding-top:7px"><span class="mol-Splash-button search">Let me search for a species</span></div>'   +
             '           </div>' +
             '       </fieldset>' +
             '   </section>' +
-            '   <section class="mainPanel">' +       
-            '       <fieldset>' +
-            '           <legend class="legend" >See a species list</legend>' +  
-            '           <div class="imagePanel"><img src="../static/img/species-list150px.jpg"/></div>' +
-            '           <div class="buttonPanel">' + 
-            '               <span class="button liveNear">Which birds live near me?</span>'  + //
-            '               <div class="middlePanel">' +
+            '   <section style="width: 380px; float:left; height:250px; margin-bottom:10px">' +       
+            '       <fieldset style="">' +
+            '           <legend style="font-size:22px;" >See a species list</legend>' +  
+            '           <div style="float:left;"><img src="../static/img/species-list150px.jpg"/></div>' +
+            '           <div style="float:left; margin-left:10px;">' + 
+            '               <span class="mol-Splash-button liveNear">Which birds live near me?</span>'  + //
+            '               <div style="font-weight:normal; margin-top:10px; margin-bottom: 20px height:90px"">' +
             '                   <div >What lives near me?</div>'  +
-            '                   <div class="iconPanel">' +
-            '                       <div class="iconTop"><div style="width:29px; height:40px;">' +
+            '                   <div style="margin-top:10px; width:150px">' +
+            '                       <div style="width:50px; height:40px; float:left;"><div style="width:29px; height:40px;">' +
             '                           <img title="Birds" class="speciesPic liveNear"  data-dataset_id="jetz_maps" data-class_name="Aves" src="../static/img/bird29x40px.png" /></div></div>' +
-            '                       <div class="iconTop"><div style="width:38px; height:39px;">' +
+            '                       <div style="width:50px; height:40px; float:left;"><div style="width:38px; height:39px;">' +
             '                           <img title="Amphibians"  class="speciesPic liveNear" data-dataset-id="iucn_amphibians" data-class-name="Amphibia" src="../static/img/frog38x39px.png" /></div></div>' +
-            '                       <div class="iconTop"><div style="width:40px; height:18px; margin-top:11px">'+
-            '                           <img title="North American Freshwater Fishes"  class="speciesPic liveNear" data-dataset-id="na_fish" data-class-name="Fishes" src="../static/img/bass40x18px.png" /></div></div>' +
-            '                       <div class="iconBottom"><div style="width:60px; height:27px;">' +
+            '                       <div style="width:50px; height:40px; float:left;"><div style="width:40px; height:18px; margin-top:11px">'+
+            '                           <img title="Freshwater Fishes"  class="speciesPic liveNear" data-dataset-id="na_fish" data-class-name="Fishes" src="../static/img/bass40x18px.png" /></div></div>' +
+            '                       <div style="width:60px; height:40px; float:left;"><div style="width:60px; height:27px;">' +
             '                           <img title="Mammals" class="speciesPic liveNear" data-dataset-id="iucn_mammals" data-class-name="Mammalia" src="../static/img/lemur60x27px.png"/></div></div>' +
-            '                       <div class="iconBottom" style="float:right;"><div style="width:50px; height:33px;">' +
-            '                           <img title="North American Reptiles" class="speciesPic liveNear" data-dataset-id="iucn_reptiles" data-class-name="Reptilia" src="../static/img/lizard50x33px.png"/></div></div>' +
+            '                       <div style="width:60px; height:40px; float:right;"><div style="width:50px; height:33px;">' +
+            '                           <img title="Reptiles" class="speciesPic liveNear" data-dataset-id="iucn_reptiles" data-class-name="Reptilia" src="../static/img/lizard50x33px.png"/></div></div>' +
             '                   </div>' +
             '               </div>' +
-            '               <div style="clear:both; padding-top:7px";><span  class="button list">Let me pick a place</span></div>'   + //
+            '               <div style="clear:both; padding-top:7px";><span  class="mol-Splash-button list">Let me pick a place</span></div>'   + //
             '           </div>' +
             '       </fieldset>' +
             '   </section>' +
             '   <div style="text-align: center;clear: both; padding-top:4px; padding-bottom:10px" >' +
             //'       <fieldset style="height:50px; "">' +
-            '           <span class="button dashboard" style="width:80px; height:14px; padding:6px;">All datasets</span>'    + //
-            '           <span class="button about" style="width:80px; height:14px; padding:6px;">About</span>' + //
+            '           <span class="mol-Splash-button dashboard" style="width:80px; height:14px; padding:6px;">All datasets</span>'    + //
+            '           <span class="mol-Splash-button about" style="width:80px; height:14px; padding:6px;">About</span>' + //
             //'       </fieldset>' +
             '   </div>' +
             //' </div>' +   //end holder
