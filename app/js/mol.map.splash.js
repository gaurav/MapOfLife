--- conflicted
+++ resolved
@@ -78,12 +78,8 @@
                 var html = '' +
         '<div>' +
 	'<div class="message"></div>' +
-<<<<<<< HEAD
         sharing_buttons + 
-        '<iframe class="mol-splash iframe_content ui-dialog-content" style="height:370px; width: 98%; margin-left: -18px; margin-right: auto; display: block;" src="/static/splash/index.html"></iframe>' +
-=======
-	    '<iframe class="mol-splash iframe_content ui-dialog-content" style="height:400px; width: 98%; margin-left: -18px; margin-right: auto; display: block;" src="/static/splash/index.html"></iframe>' +
->>>>>>> 3698b146
+	'<iframe class="mol-splash iframe_content ui-dialog-content" style="height:400px; width: 98%; margin-left: -18px; margin-right: auto; display: block;" src="/static/splash/index.html"></iframe>' +
 	'<div id="footer_imgs" style="text-align: center">' +
         '<div>Sponsors, partners and supporters</div>' +
         '<a target="_blank" href="http://www.yale.edu/jetz/"><button><img width="72px" height="36px" title="Jetz Lab, Yale University" src="/static/home/yale.png"></button></a>' +
