--- conflicted
+++ resolved
@@ -554,945 +554,6 @@
             }
         },
             
-<<<<<<< HEAD
-        displayLayerStyler: function(button, layer) {
-            var baseHtml,
-                layer_curr_style,
-                layer_orig_style,
-                max,
-                min,
-                params = {
-                    layer: layer,
-                    style: null
-                },
-                q,
-                self = this;
-            
-            layer_curr_style = self.parseLayerStyle(layer, "current");
-            layer_orig_style = self.parseLayerStyle(layer, "orig");
-            
-            baseHtml = '' + 
-                   '<div class="mol-LayerControl-Styler ' +layer.source+ '">' +
-                   '  <div class="colorPickers"></div>' + 
-                   '  <div class="sizerHolder"></div>' +
-                   '  <div class="opacityHolder">' +
-                   '    <span class="sliderLabel">Opacity:&nbsp</span>' +
-                   '    <div class="sliderContainer">' +
-                   '      <div class="opacity"></div>' +
-                   '    </div>' +
-                   '    <span id="opacityValue">50</span>' +
-                   '  </div>' +
-                   '  <div class="buttonWrapper">' +
-                   '    <button id="applyStyle">Apply</button>' +
-                   '    <button id="resetStyle">Reset</button>' +
-                   '    <button id="cancelStyle">Cancel</button>' +
-                   '  </div>' +      
-                   '</div>';
-            
-            $(button).removeData('qtip'); 
-            
-            q = $(button).qtip({
-                content: {
-                    text: baseHtml,
-                    title: {
-                        text: 'Layer Style',
-                        button: true
-                    }
-                },
-                position: {
-                    at: 'left center',
-                    my: 'right top'
-                },
-                show: {
-                    event: 'click',
-                    delay: 0,
-                    ready: true,
-                    solo: true
-                },
-                hide: false,
-                style: {
-                    def: false,
-                    classes: 'ui-tooltip-widgettheme'
-                },
-                events: {
-                    render: function(event, api) {   
-                        self.getStylerLayout(
-                                $(api.elements.content)
-                                    .find('.mol-LayerControl-Styler'),
-                                layer);
-                                
-                        self.setStylerProperties(
-                                    api.elements.content,
-                                    layer,
-                                    layer_curr_style, 
-                                    layer_orig_style,
-                                    false);
-               
-                        $(api.elements.content).find('#applyStyle').click(
-                            function(event) {
-                                var o = {};
-
-                                if(layer.type == "range") {
-                                    //TODO issue #175 replace iucn ref 
-                                    if(layer.source == "jetz" || 
-                                       layer.source == "iucn") {
-                                        o.s1 = $('#showFill1Palette')
-                                             .spectrum("get")
-                                                .toHexString();
-                                        o.s1c = $('#seasChk1')
-                                                    .is(':checked') ? 1:0;        
-                                        o.s2 = $('#showFill2Palette')
-                                                 .spectrum("get")
-                                                    .toHexString();
-                                        o.s2c = $('#seasChk2')
-                                                    .is(':checked') ? 1:0;            
-                                        o.s3 = $('#showFill3Palette')
-                                                 .spectrum("get")
-                                                    .toHexString();
-                                        o.s3c = $('#seasChk3')
-                                                    .is(':checked') ? 1:0; 
-                                    }
-                                    
-                                    //TODO issue #175 replace iucn ref               
-                                    if(layer.source == "iucn") {
-                                        o.s4 = $('#showFill4Palette')
-                                             .spectrum("get")
-                                                .toHexString();
-                                        o.s4c = $('#seasChk4')
-                                                    .is(':checked') ? 1:0;
-                                    }                
-                                     
-                                    if(layer.source != "jetz") {
-                                        o.s5 = $('#showFill5Palette')
-                                             .spectrum("get")
-                                                .toHexString();
-                                        o.s5c = $('#seasChk5')
-                                                    .is(':checked') ? 1:0;
-                                    }
-                                    
-                                    if(layer.source == "iucn") {               
-                                        o.p = $('#showFill6Palette')
-                                             .spectrum("get")
-                                                .toHexString(); 
-                                        o.pc = $('#seasChk6')
-                                                    .is(':checked') ? 1:0;                
-                                    }                                                               
-                                } else {
-                                    o.fill = $('#showFillPalette')
-                                            .spectrum("get")
-                                                .toHexString();
-                                }
-                                
-                                o.border = $('#showBorderPalette')
-                                                .spectrum("get")
-                                                    .toHexString();                
-                                o.size = $(api.elements.content)
-                                                .find('.sizer')
-                                                    .slider('value');
-                                
-                                self.updateLegendCss(
-                                        button, 
-                                        o, 
-                                        layer,
-                                        parseFloat($(api.elements.content)
-                                            .find('.opacity')
-                                                .slider("value")));
-                                
-                                self.updateLayerStyle(
-                                        button,
-                                        o,
-                                        layer,
-                                        parseFloat($(api.elements.content)
-                                            .find('.opacity')
-                                                .slider("value")) 
-                                );       
-                                       
-                                $(button).prop('disabled', false);           
-                                $(button).qtip('destroy');
-                            }
-                        );
-                        
-                        $(api.elements.content)
-                            .find('#resetStyle').click(
-                                function(event) {
-                                    self.setStylerProperties(
-                                                    api.elements.content,
-                                                    layer,
-                                                    layer_orig_style, 
-                                                    layer_orig_style,
-                                                    true);
-                                }
-                            );
-                            
-                        $(api.elements.content)
-                            .find('#cancelStyle').click(
-                                function(event) {
-                                    $(button).prop('disabled', false);
-                                    $(button).qtip('destroy');
-                                }
-                            );
-                    },
-                    show: function(event, api) {                              
-                        $(button).prop('disabled', true);
-                    },
-                    hide: function(event, api) {
-                        $(button).prop('disabled', false);
-                        $(button).qtip('destroy');
-                    }
-                }
-            });
-        },
-            
-        getStylerLayout: function(element, layer) {
-            var pickers,
-                sizer;    
-                   
-            if(layer.style_table == "points_style") {
-               pickers = '' + 
-                   '<div class="colorPicker">' + 
-                   '  <span class="stylerLabel">Fill:&nbsp</span>' + 
-                   '  <input type="text" id="showFillPalette" />' +
-                   '</div>' +
-                   '<div class="colorPicker">' + 
-                   '  <span class="stylerLabel">Border:&nbsp</span>' + 
-                   '  <input type="text" id="showBorderPalette" />' +
-                   '</div>';
-                   
-               sizer = '' +
-                   '<span class="sliderLabel">Size:&nbsp</span>' +
-                   '  <div class="sliderContainer">' +
-                   '    <div class="sizer"></div>' +
-                   '  </div>' +
-                   '<span id="pointSizeValue">8px</span>';
-               
-               $(element).find('.colorPickers').prepend(pickers);
-               $(element).find('.sizerHolder').prepend(sizer);
-            } else {
-                if(layer.type == "range") {
-                   pickers = '';
-                   
-                   //TODO issue #175 replace iucn ref     
-                   if(layer.source == "jetz" || layer.source == "iucn") {
-                       pickers+=''+
-                           '<span class="seasonLabel">Breeding</span>' +
-                           '<div class="colorPicker">' + 
-                           '  <span class="stylerLabel">Fill:&nbsp</span>' + 
-                           '  <input type="text" id="showFill2Palette" />' +
-                           '  <input type="checkbox" id="seasChk2" ' + 
-                                    'class="seasChk" checked="checked"/>' +
-                           '</div>' +
-                           '<span class="seasonLabel">Resident</span>' +
-                           '<div class="colorPicker">' + 
-                           '  <span class="stylerLabel">Fill:&nbsp</span>' + 
-                           '  <input type="text" id="showFill1Palette" />' +
-                           '  <input type="checkbox" id="seasChk1" ' + 
-                                    'class="seasChk" checked="checked"/>' +
-                           '</div>' +
-                           '<span class="seasonLabel">Non-breeding</span>' +
-                           '<div class="colorPicker">' + 
-                           '  <span class="stylerLabel">Fill:&nbsp</span>' + 
-                           '  <input type="text" id="showFill3Palette" />' +
-                           '  <input type="checkbox" id="seasChk3" ' + 
-                                    'class="seasChk" checked="checked"/>' +
-                           '</div>';
-                   }                           
-                   
-                   //TODO issue #175 replace iucn ref                           
-                   if (layer.source == "iucn") {
-                       pickers+=''+
-                           '<span class="seasonLabel">Passage</span>' +
-                           '<div class="colorPicker">' + 
-                           '  <span class="stylerLabel">Fill:&nbsp</span>' + 
-                           '  <input type="text" id="showFill4Palette" />' +
-                           '  <input type="checkbox" id="seasChk4" ' + 
-                                    'class="seasChk" checked="checked"/>' +
-                           '</div>';
-                   }
-                   
-                   //TODO issue #175 replace iucn ref  
-                   if(layer.source != 'jetz') {
-                        pickers+=''+
-                           '<span class="seasonLabel">' + 
-                               'Seasonality Uncertain</span>' +
-                           '<div class="colorPicker">' + 
-                           '  <span class="stylerLabel">Fill:&nbsp</span>' + 
-                           '  <input type="text" id="showFill5Palette" />' +
-                           '  <input type="checkbox" id="seasChk5" ' + 
-                                    'class="seasChk" checked="checked"/>' +
-                           '</div>';
-                   }            
-                     
-                   //TODO issue #175 replace iucn ref         
-                   if(layer.source == "iucn") {        
-                           '<span class="seasonLabel">' + 
-                               'Extinct or Presence Uncertain</span>' +
-                           '<div class="colorPicker">' + 
-                           '  <span class="stylerLabel">Fill:&nbsp</span>' + 
-                           '  <input type="text" id="showFill6Palette" />' +
-                           '  <input type="checkbox" id="seasChk6" ' + 
-                                    'class="seasChk" checked="checked"/>' +
-                           '</div>';
-                   }
-                   
-                   pickers+=''+
-                       '<span class="seasonLabel">All</span>' +
-                       '<div class="colorPicker">' + 
-                       '  <span class="stylerLabel">Border:&nbsp</span>' + 
-                       '  <input type="text" id="showBorderPalette" />' +
-                       '</div>';
-                       
-                   sizer = '' +
-                       '<span class="sliderLabel">Width:&nbsp</span>' +
-                       '  <div class="sliderContainer">' +
-                       '    <div class="sizer"></div>' +
-                       '  </div>' +
-                       '<span id="pointSizeValue">8px</span>';    
-                       
-                   $(element).find('.colorPickers').prepend(pickers);
-                   $(element).find('.sizerHolder').prepend(sizer);
-                } else {
-                   pickers = '' + 
-                       '<div class="colorPicker">' + 
-                       '  <span class="stylerLabel">Fill:&nbsp</span>' + 
-                       '  <input type="text" id="showFillPalette" />' +
-                       '</div>' +
-                       '<div class="colorPicker">' + 
-                       '  <span class="stylerLabel">Border:&nbsp</span>' + 
-                       '  <input type="text" id="showBorderPalette" />' +
-                       '</div>';
-                       
-                   sizer = '' +
-                       '<span class="sliderLabel">Width:&nbsp</span>' +
-                       '  <div class="sliderContainer">' +
-                       '    <div class="sizer"></div>' +
-                       '  </div>' +
-                       '<span id="pointSizeValue">8px</span>';
-                   
-                   $(element).find('.colorPickers').prepend(pickers);
-                   $(element).find('.sizerHolder').prepend(sizer);
-                }
-            }
-        },
-            
-        setStylerProperties: function(cont, lay, currSty, origSty, reset) {
-            var colors = ['black','white','red','yellow',
-                          'blue','green','orange','purple'],
-                colors2 = ['#66C2A5','#FC8D62', '#8DA0CB',
-                           '#E78AC3', '#A6D854', '#FFD92F','#E5C494'],
-                objs = [],
-                max,
-                min,
-                layOpa;    
-                            
-                if(lay.type == "range") {
-                    if(lay.source == "jetz" || lay.source == "iucn") {
-                        objs.push({name: '#showFill1Palette', 
-                                color: currSty.s1, 
-                                def: origSty.s1});
-                        objs.push({name: '#showFill2Palette', 
-                                color: currSty.s2, 
-                                def: origSty.s2});
-                        objs.push({name: '#showFill3Palette', 
-                                color: currSty.s3, 
-                                def: origSty.s3});
-                                
-                        $(cont).find('#seasChk1')
-                            .prop('checked', (currSty.s1c == 1) ? true : false);
-                        $(cont).find('#seasChk2')
-                            .prop('checked', (currSty.s2c == 1) ? true : false);
-                        $(cont).find('#seasChk3')
-                            .prop('checked', (currSty.s3c == 1) ? true : false);         
-                    }
-                    
-                    objs.push({name: '#showBorderPalette', 
-                                color: currSty.border, 
-                                def: origSty.border});                        
-                          
-                   //TODO issue #175 replace iucn ref           
-                    if(lay.source == "iucn") {
-                        $(cont).find('#seasChk4')
-                            .prop('checked', (currSty.s4c == 1) ? true : false);
-                        objs.push({name: '#showFill4Palette', 
-                              color: currSty.s4, 
-                              def: origSty.s4});                         
-                    }
-                   
-                    if(lay.source != 'jetz') {
-                        $(cont).find('#seasChk5')
-                            .prop('checked', (currSty.s5c == 1) ? true : false);
-                        objs.push({name: '#showFill5Palette', 
-                              color: currSty.s5, 
-                              def: origSty.s5});
-                    }
-                   
-                    if(lay.source == "iucn") {
-                        $(cont).find('#seasChk6')
-                            .prop('checked', (currSty.pc == 1) ? true : false);
-                        objs.push({name: '#showFill6Palette', 
-                                  color: currSty.p, 
-                                  def: origSty.p});       
-                    }        
-                } else {
-                    objs = [ {name: '#showFillPalette', 
-                              color: currSty.fill, 
-                              def: origSty.fill},
-                             {name: '#showBorderPalette', 
-                              color: currSty.border, 
-                              def: origSty.border}     
-                           ];
-                }
-                
-                _.each(objs, function(obj) {
-                    $(obj.name).spectrum({
-                      color: obj.color,
-                      showPaletteOnly: true,
-                      palette: [
-                          [obj.def],
-                          colors, colors2
-                      ]
-                   }); 
-                });
-                
-                //sizer        
-                if(lay.style_table == "points_style") {
-                    max = 8;
-                    min = 1;
-                } else {
-                    max = 3;
-                    min = 0;
-                }        
-                                  
-                $(cont).find('.sizer').slider({
-                    value: currSty.size, 
-                    min:min, 
-                    max:max, 
-                    step:1, 
-                    animate:"slow",
-                    slide: function(event, ui) {
-                        $(cont).find('#pointSizeValue').html(ui.value + "px");
-                    }
-                });
-                    
-                $(cont).find('#pointSizeValue').html(
-                    $(cont).find('.sizer').slider('value') + "px"); 
-
-                layOpa = reset ? lay.orig_opacity : lay.style_opacity;
-                        
-                //opacity
-                $(cont).find('.opacity').slider({
-                    value: layOpa, 
-                    min:0, 
-                    max:1, 
-                    step: 0.1, 
-                    animate:"slow",
-                    slide: function(event, ui) {
-                        $(cont).find('#opacityValue').html(
-                            (ui.value)*100 + "&#37");
-                    }}
-                );
-                
-                $(cont).find('#opacityValue').html((layOpa)*100 + "&#37");
-        },
-            
-        parseLayerStyle: function(layer, original) {
-            var o = {},
-                fillStyle, borderStyle, sizeStyle,
-                style,
-                s1Style, s2Style, s3Style, s4Style, s5Style, pStyle,
-                s1, s2, s3, s4, s5, p, pc,
-                c1, c2, c3, c4, c5;
-                
-            if(original == "current") {
-                style = layer.style;
-            } else if(original == "orig") {
-                style = layer.orig_style;
-            } else {
-                style = layer.tile_style;
-            }
-            
-            if(layer.style_table == "points_style") {
-                fillStyle = style.substring(
-                                    style.indexOf('marker-fill'),
-                                    style.length-1);
-                                    
-                borderStyle = style.substring(
-                                    style.indexOf('marker-line-color'),
-                                    style.length-1);   
-                                    
-                sizeStyle = style.substring(
-                                    style.indexOf('marker-width'),
-                                    style.length-1);                  
-                
-                o = {fill: fillStyle.substring(
-                                    fillStyle.indexOf('#'),
-                                    fillStyle.indexOf(';')),
-                     border: borderStyle.substring(
-                                    borderStyle.indexOf('#'),
-                                    borderStyle.indexOf(';')),
-                     size: Number($.trim(sizeStyle.substring(
-                                    sizeStyle.indexOf(':')+1,
-                                    sizeStyle.indexOf(';'))))};
-            } else {
-                if(layer.type == "range") {
-                    if(layer.source == "jetz" || layer.source == "iucn") {
-                        s1Style = style.substring(
-                                        style.indexOf('seasonality=1'),
-                                        style.length-1);
-                                            
-                        s1 = s1Style.substring(
-                                        s1Style.indexOf('polygon-fill'),
-                                        s1Style.length-1);
-                                        
-                        c1 = s1Style.substring(
-                                        s1Style.indexOf('polygon-opacity'),
-                                        s1Style.length-1);           
-      
-                        s2Style = style.substring(
-                                        style.indexOf('seasonality=2'),
-                                        style.length-1);
-                                            
-                        s2 = s2Style.substring(
-                                        s2Style.indexOf('polygon-fill'),
-                                        s2Style.length-1);
-                                        
-                        c2 = s2Style.substring(
-                                        s2Style.indexOf('polygon-opacity'),
-                                        s2Style.length-1);                 
-                                    
-                        s3Style = style.substring(
-                                        style.indexOf('seasonality=3'),
-                                        style.length-1);
-                                            
-                        s3 = s3Style.substring(
-                                        s3Style.indexOf('polygon-fill'),
-                                        s3Style.length-1);
-                                        
-                        c3 = s3Style.substring(
-                                        s3Style.indexOf('polygon-opacity'),
-                                        s3Style.length-1);                                 
-                                    
-                        o.s1 = s1.substring(
-                                        s1.indexOf('#'),
-                                        s1.indexOf(';'));
-                        o.s2 = s2.substring(
-                                        s2.indexOf('#'),
-                                        s2.indexOf(';'));
-                        o.s3 = s3.substring(
-                                        s3.indexOf('#'),
-                                        s3.indexOf(';'));
-                        o.s1c = c1.substring(
-                                        c1.indexOf(':')+1,
-                                        c1.indexOf(';'));
-                        o.s2c = c2.substring(
-                                        c2.indexOf(':')+1,
-                                        c2.indexOf(';'));
-                        o.s3c = c3.substring(
-                                        c3.indexOf(':')+1,
-                                        c3.indexOf(';'));    
-                    }
-                    
-                    //TODO issue #175 replace iucn ref    
-                    if(layer.source == "iucn") {
-                        s4Style = style.substring(
-                                    style.indexOf('seasonality=4'),
-                                    style.length-1);
-                                        
-                        s4 = s4Style.substring(
-                                        s4Style.indexOf('polygon-fill'),
-                                        s4Style.length-1); 
-                                  
-                        c4 = s4Style.substring(
-                                        s4Style.indexOf('polygon-opacity'),
-                                        s4Style.length-1);  
-                        
-                        o.s4 = s4.substring(
-                                    s4.indexOf('#'),
-                                    s4.indexOf(';'));
-                        
-                        o.s4c = c4.substring(
-                                    c4.indexOf(':')+1,
-                                    c4.indexOf(';'));               
-                    }
-                    
-                    if(layer.source != 'jetz') {
-                        s5Style = style.substring(
-                                    style.indexOf('seasonality=5'),
-                                    style.length-1);
-                                        
-                        s5 = s5Style.substring(
-                                    s5Style.indexOf('polygon-fill'),
-                                    s5Style.length-1); 
-                                    
-                        c5 = s5Style.substring(
-                                    s5Style.indexOf('polygon-opacity'),
-                                    s5Style.length-1);                        
-                                    
-                        o.s5 = s5.substring(
-                                    s5.indexOf('#'),
-                                    s5.indexOf(';'));
-                                    
-                        o.s5c = c5.substring(
-                                    c5.indexOf(':')+1,
-                                    c5.indexOf(';'));    
-                    }
-                    
-                    if(layer.source == "iucn") {
-                        pStyle = style.substring(
-                                    style.indexOf('presence=4'),
-                                    style.length-1);
-                                        
-                        p = pStyle.substring(
-                                    pStyle.indexOf('polygon-fill'),
-                                    pStyle.length-1);      
-                                    
-                        pc = pStyle.substring(
-                                    pStyle.indexOf('polygon-opacity'),
-                                    pStyle.length-1);                  
-                                    
-                        o.p = p.substring(
-                                    p.indexOf('#'),
-                                    p.indexOf(';')); 
-                                    
-                        o.pc = pc.substring(
-                                    pc.indexOf(':')+1,
-                                    pc.indexOf(';'));
-                    }
-                } else {
-                    fillStyle = style.substring(
-                                    style.indexOf('polygon-fill'),
-                                    style.length-1);                  
-                    
-                    o = {fill: fillStyle.substring(
-                                    fillStyle.indexOf('#'),
-                                    fillStyle.indexOf(';'))};
-                }
-                
-                borderStyle = style.substring(
-                                    style.indexOf('line-color'),
-                                    style.length-1); 
-                              
-                sizeStyle = style.substring(
-                                style.indexOf('line-width'),
-                                style.length-1);                   
-                
-                o.border = borderStyle.substring(
-                                borderStyle.indexOf('#'),
-                                borderStyle.indexOf(';'));
-                                
-                o.size = Number($.trim(sizeStyle.substring(
-                                sizeStyle.indexOf(':')+1,
-                                sizeStyle.indexOf(';'))));
-            }
-                           
-            return o;
-        },
-            
-        changeStyleProperty: function(style, prop, newSty, isSeas, seasonProp) {
-            var updatedStyle,
-                subStyle,
-                spreStyle,
-                preStyle,
-                smidStyle,
-                midStyle,
-                srestStyle;
-                            
-            if(isSeas) {
-                spreStyle = style.substring(
-                                0,
-                                style.indexOf(prop+"]")
-                            );
-                
-                preStyle = style.substring(
-                                style.indexOf(prop+"]"),
-                                style.length
-                           );
-                            
-                smidStyle = preStyle.substring(
-                                0,
-                                preStyle.indexOf(seasonProp+":")
-                            );
-                
-                midStyle = preStyle.substring(
-                                preStyle.indexOf(seasonProp+":"),
-                                preStyle.length
-                           );
-                
-                srestStyle = midStyle.substring(
-                                midStyle.indexOf(";"),
-                                midStyle.length
-                             );
-                
-                updatedStyle = spreStyle + 
-                              smidStyle +
-                              seasonProp + ":" + 
-                              newSty +
-                              srestStyle;                  
-            } else {
-                subStyle = style.substring(style.indexOf(prop), style.length);
-                
-                updatedStyle = style.substring(
-                                    0,
-                                    style.indexOf(prop + ":") + 
-                                    prop.length+1
-                               ) +
-                               newSty +
-                               subStyle.substring(
-                                    subStyle.indexOf(";"),
-                                    subStyle.length
-                               );
-            }                
-            
-            return updatedStyle;
-        },
-
-        updateStyle: function(layer, style, newStyle) {
-            var updatedStyle,
-                season;
-            
-            if(layer.style_table == "points_style") {
-                style = this.changeStyleProperty(
-                            style, 'marker-fill', newStyle.fill, false);
-                style = this.changeStyleProperty(
-                            style, 'marker-line-color', newStyle.border, 
-                                false);
-                style = this.changeStyleProperty(
-                            style, 'marker-width', newStyle.size, false);
-            } else {
-                if(layer.type == "range") {
-                    if(layer.source == "jetz" || layer.source == "iucn") {
-                        style = this.changeStyleProperty(
-                                    style, 'seasonality=1', newStyle.s1, true, 
-                                    'polygon-fill');
-                        style = this.changeStyleProperty(
-                                    style, 'seasonality=2', newStyle.s2, true, 
-                                    'polygon-fill');
-                        style = this.changeStyleProperty(
-                                    style, 'seasonality=3', newStyle.s3, true, 
-                                    'polygon-fill');                    
-                                    
-                        style = this.changeStyleProperty(
-                                    style, 'seasonality=1', newStyle.s1c, true, 
-                                    'polygon-opacity');
-                        style = this.changeStyleProperty(
-                                    style, 'seasonality=2', newStyle.s2c, true, 
-                                    'polygon-opacity');
-                        style = this.changeStyleProperty(
-                                    style, 'seasonality=3', newStyle.s3c, true, 
-                                    'polygon-opacity');    
-                    }
-
-                    //TODO issue #175 replace iucn ref                
-                    if(layer.source == "iucn") {
-                        style = this.changeStyleProperty(
-                                style, 'seasonality=4', newStyle.s4, true, 
-                                'polygon-fill');
-                        style = this.changeStyleProperty(
-                                style, 'seasonality=4', newStyle.s4c, true, 
-                                'polygon-opacity');               
-                    }
-                    
-                    if(layer.source != 'jetz') {
-                        style = this.changeStyleProperty(
-                                style, 'seasonality=5', newStyle.s5, true, 
-                                'polygon-fill');
-                        style = this.changeStyleProperty(
-                                style, 'seasonality=5', newStyle.s5c, true, 
-                                'polygon-opacity');
-                        style = this.changeStyleProperty(
-                                style, 'seasonality=0', newStyle.s5, true, 
-                                'polygon-fill');
-                        style = this.changeStyleProperty(
-                                style, 'seasonality=0', newStyle.s5c, true, 
-                                'polygon-opacity');        
-                    }
-                    
-                    if(layer.source == 'iucn') {
-                        style = this.changeStyleProperty(
-                                style, 'presence=4', newStyle.p, true, 
-                                'polygon-fill');
-                        style = this.changeStyleProperty(
-                                style, 'presence=5', newStyle.p, true, 
-                                'polygon-fill'); 
-                        style = this.changeStyleProperty(
-                                style, 'presence=6', newStyle.p, true, 
-                                'polygon-fill');
-                        style = this.changeStyleProperty(
-                                style, 'presence=4', newStyle.pc, true, 
-                                'polygon-opacity');
-                        style = this.changeStyleProperty(
-                                style, 'presence=5', newStyle.pc, true, 
-                                'polygon-opacity'); 
-                        style = this.changeStyleProperty(
-                                style, 'presence=6', newStyle.pc, true, 
-                                'polygon-opacity');
-                    }                                                 
-                } else {
-                    style = this.changeStyleProperty(
-                                style, 'polygon-fill', newStyle.fill, 
-                                    false);
-                }
-                
-                style = this.changeStyleProperty(
-                                style, 'line-color', newStyle.border, false);
-                style = this.changeStyleProperty(
-                                style, 'line-width', newStyle.size, false); 
-            }
-            
-            updatedStyle = style;
-            
-            return updatedStyle;
-        },
-            
-        updateLegendCss: function(button, o, layer, opa) {
-            if(layer.type == "range") {
-                if(layer.source == "jetz" || layer.source == "iucn") {
-                    $(button).find('.s1').css({
-                        'background-color':o.s2, 
-                        'opacity': (o.s2c == 0) ? 0 : opa});
-                    $(button).find('.s2').css({
-                        'background-color':o.s1,
-                        'opacity': (o.s1c == 0) ? 0 : opa});
-                    $(button).find('.s3').css({
-                        'background-color':o.s3,
-                        'opacity': (o.s3c == 0) ? 0 : opa});
-                        
-                    //TODO issue #175 replace iucn ref                
-                    if(layer.source == "iucn") {
-                        $(button).find('.s4').css({
-                            'background-color':o.s4,
-                            'opacity': (o.s4c == 0) ? 0 : opa}); 
-                    }
-                    
-                    $(button).find('.legend-seasonal')
-                        .css({
-                            'border-color':o.border,
-                            'border-width':o.size+"px",
-                            'opacity':opa
-                        }
-                    );     
-                } else {
-                    $(button).find('.legend-polygon')
-                        .css({
-                            'background-color':o.s5,
-                            'border-color':o.border,
-                            'border-width':o.size+"px",
-                            'opacity':(o.s5c == 0) ? 0 : opa
-                        }
-                    );
-                }                                  
-            } else {
-                if(layer.style_table == "points_style") {
-                    $(button).find('.legend-point')
-                        .css({
-                            'background-color':o.fill,
-                            'border-color':o.border,
-                            'width':(o.size+3)+"px",
-                            'height':(o.size+3)+"px",
-                            'opacity':opa
-                        }
-                    );
-                } else {
-                    $(button).find('.legend-polygon')
-                        .css({
-                            'background-color':o.fill,
-                            'border-color':o.border,
-                            'border-width':o.size+"px",
-                            'opacity':opa
-                        }
-                    );    
-                }
-            }
-        },
-            
-        updateLayerStyle: function(button, obj, lay, opa) {
-            var o = obj,
-                os = {},
-                sel_style_desc,
-                style_desc,
-                params = {},
-                oparams = {},
-                self = this;
-                
-            $.extend(os, o);
-                                
-            if($(button).parent().hasClass('selected')) {   
-                os.border = "#FF00FF";
-            }
-            
-            sel_style_desc = self.updateStyle(lay, lay.tile_style, os);
-            style_desc = self.updateStyle(lay, lay.tile_style, o);                                    
-            
-            params.layer = lay;
-            params.style = sel_style_desc;
-            
-            //keep the style around for later        
-            lay.style = style_desc;
-            
-            self.bus.fireEvent(new mol.bus.Event(
-                'apply-layer-style', params));
-
-            oparams = {
-                layer: lay,
-                opacity: lay.opacity,
-                style_opacity: opa
-            };
-
-            //store the opacity on the layer object
-            lay.style_opacity = oparams.style_opacity;
-            
-            self.bus.fireEvent(new mol.bus.Event(
-                'layer-opacity', oparams));                
-        },
-
-        toggleLayerHighlight: function(layer, visible, sel) {
-            var o = {},
-                style_desc,
-                self = this,
-                style = layer.tile_style,
-                oldStyle,
-                params = {
-                    layer: layer,
-                    style: null,
-                    isSelected: sel
-                };
-                
-                oldStyle = self.parseLayerStyle(layer, "current");
-                
-                if(layer.style_table == "points_style") {
-                    style = this.changeStyleProperty(
-                                style, 
-                                'marker-line-color', 
-                                visible ? '#FF00FF' : oldStyle.border, 
-                                false
-                            );
-                } else {
-                    style = this.changeStyleProperty(
-                                style, 
-                                'line-color', 
-                                visible ? '#FF00FF' : oldStyle.border, 
-                                false
-                            );
-                                
-                    style = this.changeStyleProperty(
-                                style, 
-                                'line-width', 
-                                visible ? 2 : oldStyle.size, 
-                                false
-                            );
-                }
-
-                style_desc = style;
-
-                params.style = style_desc;
-                
-                self.bus.fireEvent(
-                    new mol.bus.Event(
-                        'apply-layer-style', 
-                        params));
-        },
-            
-=======
->>>>>>> 912ec9f0
         /**
         * Add sorting capability to LayerListDisplay, when a result is
         * drag-n-drop, and the order of the result list is changed,
