mol.modules.map.layers = function(mol) {

    mol.map.layers = {};

    mol.map.layers.LayerEngine = mol.mvp.Engine.extend(
        {
            init: function(proxy, bus) {
                this.proxy = proxy;
                this.bus = bus;
            },

            start: function() {
                this.display = new mol.map.layers.LayerListDisplay('.map_container');
                this.fireEvents();
                this.addEventHandlers();
				this.initSortable();
            },

            /**
             * Handles an 'add-layers' event by adding them to the layer list.
             * The event is expected to have a property named 'layers' which
             * is an arry of layer objects, each with a 'name' and 'type' property.
             * This function ignores layers that are already represented
             * as widgets.
             */
            addEventHandlers: function() {
                var self = this;

                this.bus.addHandler(
                    'add-layers',
                    function(event) {
                        _.each(
                            event.layers,
                            function(layer) { // Removes duplicate layers.
                                if (self.display.getLayer(layer).length > 0) {
                                    event.layers = _.without(event.layers, layer);
                                }
                            }
                        );
                        self.addLayers(event.layers);
                    }
                );
            },

            /**
             * Fires the 'add-map-control' event. The mol.map.MapEngine handles
             * this event and adds the display to the map.
             */
            fireEvents: function() {
                var params = {
                        display: this.display,
                        slot: mol.map.ControlDisplay.Slot.TOP,
                        position: google.maps.ControlPosition.TOP_RIGHT
                    },
                    event = new mol.bus.Event('add-map-control', params);

                this.bus.fireEvent(event);
            },

            /**
             * Adds layer widgets to the map. The layers parameter is an array
             * of layer objects {id, name, type, source}.
             */
            addLayers: function(layers) {
                _.each(
                    layers,
                    function(layer) {
                        var l = this.display.addLayer(layer);
                        self = this;

                        // Opacity slider change handler.
                        l.opacity.change(
                            function(event) {
                                var params = {
                                        layer: layer,
                                        opacity: parseFloat(l.opacity.val())
                                    },
                                    e = new mol.bus.Event('layer-opacity', params);

                                self.bus.fireEvent(e);
                            }
                        );

                        // Click handler for zoom button.
                        l.zoom.click(
                            function(event) {
                                var params = {
                                        layer: layer,
                                        auto_bound: true
                                    },
                                    e = new mol.bus.Event('layer-zoom-extent', params);

                                self.bus.fireEvent(e);
                            }
                        );

                        l.toggle.attr('checked', true);

                        // Click handler for the toggle button.
                        l.toggle.click(
                            function(event) {
                                var showing = $(event.currentTarget).is(':checked'),
                                    params = {
                                        layer: layer,
                                        showing: showing
                                    },
                                    e = new mol.bus.Event('layer-toggle', params);

                                self.bus.fireEvent(e);
                            }
                        );
                    },
                    this
                );
            },

			/**
			* Add sorting capability to LayerListDisplay, when a result is drag-n-drop, and the order 
			* of the result list is changed, then the map will re-render according to the result list's order
			**/
			initSortable: function() {
				var self = this,
					display = this.display;
				
				display.list.sortable({
					update: function(event, ui) {
						var layers = [],
							params = {};
						 $(display.list).find('li').each(function(i, el) {
							layers.push($(el).attr('id'));
						});
						params.layers = layers;
						e = new mol.bus.Event('reorder-layers', params);

						self.bus.fireEvent(e);
					}
				});
			}
        }
    );

    mol.map.layers.LayerDisplay = mol.mvp.View.extend(
        {
            init: function(layer) {
                var html = '' +
                    '<li class="layerContainer">' +
                    '  <div class="layer widgetTheme">' +
                    '    <button><img class="source" src="/static/maps/search/{0}.png"></button>' +
                    '    <button><img class="type" src="/static/maps/search/{0}.png"></button>' +
                    '    <div class="layerName">' +
                    '        <div class="layerNomial">{1}</div>' +
                    '    </div>' +
                    '    <div class="buttonContainer">' +
                    '        <input class="toggle" type="checkbox">' +
                    '        <span class="customCheck"></span> ' +
                    '    </div>' +
                    '    <button class="info">i</button>' +
                    '    <button class="zoom">z</button>' +
                    '    <input type="range" class="opacity" min=".25" max="1.0" step=".25" />' +
                    '  </div>' +
                    '</li>';

                this._super(html.format(layer.type, layer.name));
                this.attr('id', layer.id);
                this.opacity = $(this.find('.opacity'));
                this.toggle = $(this.find('.toggle'));
                this.zoom = $(this.find('.zoom'));
                this.info = $(this.find('.info'));
                this.typePng = $(this.find('.type'));
                this.sourcePng = $(this.find('.source'));
            },
        }
    );

    mol.map.layers.LayerListDisplay = mol.mvp.View.extend(
        {
            init: function() {
                var html = '' +
                    '<div class="mol-LayerControl-Layers">' +
                    '  <div class="staticLink widgetTheme" style="display: none; ">' +
                    '    <input type="text" class="linkText">' +
                    '  </div>' +
                    '  <div class="scrollContainer" style="">' +
                    '    <ul id="sortable">' +
                    '    </ul>' +
                    '  </div>' +
                    '</div>';
                this._super(html);
<<<<<<< HEAD
                $(this.find("#sortable")).sortable();
                $(this.find("#sortable")).disableSelection();
=======
				this.list = $(this.find("#sortable"));
>>>>>>> 263e20bd
                this.open = false;
                this.views = {};
                this.layers = [];
            },

            getLayer: function(layer) {
                return $(this.find('#{0}'.format(layer.id)));
            },

			getLayerById: function(id) {
				return _.find(this.layers, function(layer){ return layer.id === id; });
			},

            addLayer: function(layer) {
                var ld = new mol.map.layers.LayerDisplay(layer);

                ld.sourcePng[0].src ='static/maps/search/'+layer.source+'.png';
                ld.typePng[0].src = 'static/maps/search/'+layer.type+'.png';

                this.list.append(ld);
				this.layers.push(layer);
                return ld;
            },

            render: function(howmany, order) {
				var self = this;
                this.updateLayerNumber();
                return this;
            },

            updateLayerNumber: function() {
                var t = 0;
                _(this.layers).each(function(a) {
					if(a.enabled) t++;
				});
                $(this.find('.layer_number')).html(t + " LAYER"+ (t>1?'S':''));
            },

            sortLayers: function() {
                var order = [];
                $(this.find('li')).each(function(i, el) {
					order.push($(el).attr('id'));
				});
                this.bus.emit("map:reorder_layers", order);
            },

            open: function(e) {
                if(e) e.preventDefault();
                this.el.addClass('open');
                this.el.css("z-index","100");
                this.open = true;
            },

            close: function(e) {
                this.el.removeClass('open');
                this.el.css("z-index","10");
                this.open = false;
            },

            sort_by: function(layers_order) {
                this.layers.sort(function(a, b) {
                                     return _(layers_order).indexOf(a.name) -
                                         _(layers_order).indexOf(b.name);
                                 });
                this.open = true;
                this.hiding();
            },

            hiding: function(e) {
                var layers = null;

                if (!this.open) {
                    return;
                }

                // put first what are showing
                this.layers.sort(
                    function(a, b) {
                        if (a.enabled && !b.enabled) {
                            return -1;
                        } else if (!a.enabled && b.enabled) {
                            return 1;
                        }
                        return 0;
                    }
                );
                layers = _(this.layers).pluck('name');
                this.bus.emit("map:reorder_layers", layers);
                this.order = layers;
                this.render(3);
                this.close();
            }
        }
    );
};<|MERGE_RESOLUTION|>--- conflicted
+++ resolved
@@ -13,7 +13,7 @@
                 this.display = new mol.map.layers.LayerListDisplay('.map_container');
                 this.fireEvents();
                 this.addEventHandlers();
-				this.initSortable();
+				    this.initSortable();
             },
 
             /**
@@ -114,28 +114,35 @@
                 );
             },
 
-			/**
-			* Add sorting capability to LayerListDisplay, when a result is drag-n-drop, and the order 
-			* of the result list is changed, then the map will re-render according to the result list's order
-			**/
-			initSortable: function() {
-				var self = this,
-					display = this.display;
-				
-				display.list.sortable({
-					update: function(event, ui) {
-						var layers = [],
-							params = {};
-						 $(display.list).find('li').each(function(i, el) {
-							layers.push($(el).attr('id'));
-						});
-						params.layers = layers;
-						e = new mol.bus.Event('reorder-layers', params);
-
-						self.bus.fireEvent(e);
-					}
-				});
-			}
+			   /**
+			    * Add sorting capability to LayerListDisplay, when a result is 
+             * drag-n-drop, and the order of the result list is changed, 
+             * then the map will re-render according to the result list's order.
+			    **/
+			   initSortable: function() {
+				    var self = this,
+					     display = this.display;
+				    
+				    display.list.sortable(
+                    {
+					         update: function(event, ui) {
+						          var layers = [],
+						          params = {},
+                            e = null;
+                            
+						          $(display.list).find('li').each(
+                                function(i, el) {
+							               layers.push($(el).attr('id'));
+						              }
+                            );
+						          
+                            params.layers = layers;
+						          e = new mol.bus.Event('reorder-layers', params);
+						          self.bus.fireEvent(e);
+					         }
+				        }
+                );
+			   }
         }
     );
 
@@ -168,7 +175,7 @@
                 this.info = $(this.find('.info'));
                 this.typePng = $(this.find('.type'));
                 this.sourcePng = $(this.find('.source'));
-            },
+            }
         }
     );
 
@@ -185,13 +192,9 @@
                     '    </ul>' +
                     '  </div>' +
                     '</div>';
+
                 this._super(html);
-<<<<<<< HEAD
-                $(this.find("#sortable")).sortable();
-                $(this.find("#sortable")).disableSelection();
-=======
-				this.list = $(this.find("#sortable"));
->>>>>>> 263e20bd
+                this.list = $(this.find("#sortable"));
                 this.open = false;
                 this.views = {};
                 this.layers = [];
@@ -201,9 +204,9 @@
                 return $(this.find('#{0}'.format(layer.id)));
             },
 
-			getLayerById: function(id) {
-				return _.find(this.layers, function(layer){ return layer.id === id; });
-			},
+			   getLayerById: function(id) {
+				    return _.find(this.layers, function(layer){ return layer.id === id; });
+			   },
 
             addLayer: function(layer) {
                 var ld = new mol.map.layers.LayerDisplay(layer);
@@ -212,12 +215,12 @@
                 ld.typePng[0].src = 'static/maps/search/'+layer.type+'.png';
 
                 this.list.append(ld);
-				this.layers.push(layer);
+				    this.layers.push(layer);
                 return ld;
             },
 
             render: function(howmany, order) {
-				var self = this;
+				    var self = this;
                 this.updateLayerNumber();
                 return this;
             },
