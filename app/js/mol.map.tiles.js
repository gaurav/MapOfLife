--- conflicted
+++ resolved
@@ -302,16 +302,13 @@
         {
             init: function(layer, table, map) {
                 var sql =  "SELECT * FROM {0} where scientificname = '{1}' and type='{2}'",
-<<<<<<< HEAD
                     opacity = layer.opacity && table !== 'points' ? layer.opacity : null,
                     tile_style = opacity ? "#{0}{polygon-fill:#99cc00;}".format(table, opacity) : null,
                     hostname = window.location.hostname,
                     style_table_name = table,
                     info_query = sql;
-=======
                     tile_style =  null,
                     hostname = window.location.hostname;
->>>>>>> f071973d
 
                 if (layer.type === 'points') {
                     sql = "SELECT cartodb_id, st_transform(the_geom, 3785) AS the_geom_webmercator, identifier " +
