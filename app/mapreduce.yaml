mapreduce:
- name: Delete all entities of a given kind
  mapper:
    input_reader: mapreduce.input_readers.DatastoreInputReader
    handler: mappers.delete
    params:
    - name: entity_kind
      default: mol.db.Species

- name: Build Tile entities from TmpTile entities
  mapper:
    input_reader: mapreduce.input_readers.DatastoreInputReader
    handler: mappers.tile
    params:
    - name: entity_kind
<<<<<<< HEAD
      default: mol.db.TmpTiles
=======
      default: Tiles.TmpTiles
      
>>>>>>> 3e1ff928
<|MERGE_RESOLUTION|>--- conflicted
+++ resolved
@@ -13,9 +13,4 @@
     handler: mappers.tile
     params:
     - name: entity_kind
-<<<<<<< HEAD
-      default: mol.db.TmpTiles
-=======
-      default: Tiles.TmpTiles
-      
->>>>>>> 3e1ff928
+      default: mol.db.TmpTile