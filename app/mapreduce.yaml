--- conflicted
+++ resolved
@@ -5,25 +5,17 @@
     handler: mappers.delete
     params:
     - name: entity_kind
-<<<<<<< HEAD
       default: mol.db.Species
 
 - name: Build Tile entities from TmpTile entities
-=======
       default: Tiles.Tile
       
 - name: Process queued Tiles stored in TileUpdate
->>>>>>> 97e6966b
   mapper:
     input_reader: mapreduce.input_readers.DatastoreInputReader
     handler: mappers.interpolate
     params:
     - name: entity_kind
-<<<<<<< HEAD
-      default: mol.db.TmpTile
-=======
       default: Tiles.TileUpdate
     - name: shard_count
-      default: 2
-      
->>>>>>> 97e6966b
+      default: 2