import collections
import json
import urllib2
import urllib
import csv_unicode
import sqlite3
import re

from Queue import Queue
import threading

def names():
    print 'Getting names...'
    url = "http://mol.cartodb.com/api/v2/sql?q=select%20n%20as%20scientificname%20from%20ac%20order%20by%20scientificname"
    response = urllib2.urlopen(url)
    rows = json.loads(response.read())['rows']

    writer = csv_unicode.UnicodeDictWriter(open('names.csv', 'w'),
                                           ['scientificname', 'binomial', 'binomial_index', 'state', 'type'])
    writer.writeheader()

    for row in rows:
        sn = row['scientificname'].strip()
        row['scientificname'] = sn

        if not sn:
            row['state'] = 'NO_NAME'
            writer.writerow(row)
            continue

        if len(sn.split()) < 2:
            row['type'] = 'MONOMIAL'

        if len(sn.split()) > 2:
            row['type'] = 'TRINOMIAL'

        if len(sn.split()) == 2:
            row['type'] = 'BINOMIAL'

        values = []
        for token in re.split('[^a-zA-Z0-9_-]', sn):
            if token.isalpha():
                values.append(token.lower())
            else:
                row['state'] = 'BAD_ENCODING'
                writer.writerow(row)
                continue
        row['binomial_index'] = reduce(lambda x,y: '%s %s' % (x, y), values[:2])
        row['binomial'] = reduce(lambda x,y: '%s %s' % (x, y), sn.split()[:2])

        writer.writerow(row)

    print 'Done creating names.csv'

def english_names():
    url = "http://mol.cartodb.com/api/v2/sql?q=SELECT%20scientific,%20common_names_eng%20as%20commons%20from%20master_taxonomy order by scientific"
    response = urllib2.urlopen(url)
    rows = json.loads(response.read())['rows']

    writer = csv_unicode.UnicodeDictWriter(open('english_names.csv', 'w'),
                                           ['scientific', 'binomial', 'binomial_index',
                                            'commons', 'commons_index', 'keywords', 'state', 'type'])
    writer.writeheader()

    for row in rows:
        sn = row['scientific'].strip()
        row['scientific'] = sn

        if not sn:
            row['state'] = 'NO_SN'
            writer.writerow(row)
            continue

        commons = row['commons'].strip()
        row['commons'] = commons

        if not commons:
            row['state'] = 'NO_COMMONS'
            writer.writerow(row)
            continue

        if len(sn.split()) < 2:
            row['type'] = 'MONOMIAL'

        if len(sn.split()) > 2:
            row['type'] = 'TRINOMIAL'

        if len(sn.split()) == 2:
            row['type'] = 'BINOMIAL'

        values = []
        for token in re.split('[^a-zA-Z0-9_-]', sn):
            if token.isalpha():
                values.append(token.strip().lower())
            else:
                row['state'] = 'BAD_ENCODING'
                writer.writerow(row)
                continue
        row['binomial_index'] = reduce(lambda x,y: '%s %s' % (x, y), values[:2])
        row['binomial'] = reduce(lambda x,y: '%s %s' % (x, y), sn.split()[:2])

        commons_index = set()
        row['commons'] = reduce(lambda x,y: '%s,%s' % (x.strip(), y.strip()), commons.split(','))
        for common in row['commons'].split(','):
            values = [x for x in re.split('[^a-zA-Z0-9_-]', common) if x and len(x) >= 3]
            if len(values) > 0:
                commons_index.add(reduce(
                        lambda x,y:'%s %s' % (x.lower(), y.lower()),
                        values))
            else:
                row['state'] = 'BAD_ENCODING'

        if len(commons_index) > 0:
            row['commons_index'] = reduce(lambda x,y: '%s,%s' % (x.lower(), y.lower()), commons_index)

        uniques = set([x for x in re.split('[^a-zA-Z0-9_-]', row['commons']) if x and len(x) >= 3])
        if len(uniques) == 0:
            continue
        row['keywords'] = reduce(lambda x,y: '%s,%s' % (x.lower(), y.lower()), uniques)

        writer.writerow(row)

    print 'Done creating english_names.csv'


def load_results():
    url = "http://mol.cartodb.com/api/v2/sql?q=SELECT%20sn.provider%20AS%20source,%20sn.scientificname%20AS%20name,%20sn.type%20AS%20type%20FROM%20layer_metadata%20sn"
    response = urllib2.urlopen(url)
    rows = json.loads(response.read())['rows']
    print 'Results downloaded.'
    results = collections.defaultdict(list)
    for row in rows:
        results[row['name'].strip()].append(row)

    final = {}
    for key,val in results.iteritems():
        final[key] = dict(rows=val)

    with open('results.json', 'w') as f:
        f.write(json.dumps(final))

def load_names():
    """Loads names.csv into a defaultdict with scientificname keys mapped to
    a list of common names."""
    global names_map
    names_map = collections.defaultdict(list)
    for row in csv_unicode.UnicodeDictReader(open('english_names.csv', 'r')):
        bi = row['binomial_index']
        names_map[bi].extend(list(set(['%s:sci' % bi.capitalize()] + ['%s:eng' % x.capitalize() for x in row['commons_index'].split(',') if x])))
    open('names_map.json', 'w').write(json.dumps(names_map))

#load_names()
#print names_map['Puma concolor']
#print names_map['Alcelaphus buselaphus']

def tokens(name):
    """Generates name keys that are at least 3 characters long.

    Example usage:
        > name_keys('concolor')
        > ['con', 'conc', 'conco', 'concol', 'concolo', 'concolor']
    """
    for n in name.split() + [name.strip().lower()]:
        name_len = len(n)
        yield n.lower()
        if name_len > 3:
            indexes = range(3, name_len)
            indexes.reverse()
            for i in indexes:
                yield n[:i].lower()

def setup_cacheitem_db():
    conn = sqlite3.connect('cacheitem.sqlite3.db', check_same_thread=False)
    c = conn.cursor()
    # Creates the cache table:
    c.execute('create table if not exists CacheItem '
              '(id string primary key, ' +
              'string text)')
    # Clears all records from the table.
    c.execute('delete from CacheItem')
    c.close()
    return conn

class Query(object):

    def __init__(self, q, writer):
        self.q = q
        self.writer = writer

    def execute(self, name):
<<<<<<< HEAD
        url = "http://mol.cartodb.com/api/v2/sql?%s" % urllib.urlencode(dict(q="SELECT s.provider as source, p.title as source_title, s.scientificname as name, s.type as type, t.title as type_title, n.names as names, n.class as _class, m.records as feature_count FROM layer_metadata s LEFT JOIN (SELECT scientificname, replace(initcap(lower(array_to_string(array_sort(array_agg(common_names_eng)),', '))),'''S','''s') as names, class FROM master_taxonomy GROUP BY scientificname, class HAVING scientificname = '%s' ) n ON s.scientificname = n.scientificname LEFT JOIN (( SELECT count(*) as records, 'points' as type, 'gbif' as provider FROM gbif_import WHERE lower(scientificname)=lower('%s')) UNION ALL (SELECT count(*) as records, type, provider FROM polygons GROUP BY scientificname, type, provider HAVING scientificname='%s' )) m ON s.type = m.type AND s.provider = m.provider LEFT JOIN types t ON s.type = t.type LEFT JOIN providers p ON s.provider = p.provider WHERE s.scientificname = '%s'" % (name, name, name, name)))
        print url
=======
        url = "http://mol.cartodb.com/api/v2/sql?%s" % urllib.urlencode(dict(q="SELECT s.provider as source, p.title as source_title, s.scientificname as name, s.type as type, t.title as type_title, n.names as names, n.class as _class, m.records as feature_count FROM layer_metadata s LEFT JOIN (select * from synonym_metadata where scientificname='%s') sn ON s.scientificname = sn.scientificname LEFT JOIN (SELECT scientificname, replace(initcap(lower(array_to_string(array_sort(array_agg(common_names_eng)),', '))),'''S','''s') as names, class FROM master_taxonomy GROUP BY scientificname, class) n ON (s.scientificname = n.scientificname OR sn.mol_scientificname=n.scientificname) LEFT JOIN (( SELECT count(*) as records, 'points' as type, 'gbif' as provider FROM gbif_import WHERE lower(scientificname)=lower('%s')) UNION ALL (SELECT count(*) as records, type, provider FROM polygons GROUP BY scientificname, type, provider HAVING scientificname='%s' )) m ON s.type = m.type AND s.provider = m.provider LEFT JOIN types t ON s.type = t.type LEFT JOIN providers p ON s.provider = p.provider WHERE s.scientificname = '%s'" % (name, name, name, name)))

>>>>>>> e62b6cdd
        try:
            response = urllib2.urlopen(url)
            if response.code != 200 and response.code != 304: # OK or NOT MODIFIED
                print 'skipping %s CartoDB response error %s' % (name, response.code)
            rows = json.loads(response.read())['rows']
            print 'CartoDB response received for %s: %s' % (name, rows)
        except urllib2.HTTPError, e:
            print 'skipping because of HTTPError code: %s, url: %s' % (e.code, url)
        except urllib2.URLError, e:
            print 'skipping because of URLError reason: %s, url: %s ' % (e.reason, url)
        #except:
        #    print 'skipping because of unknown cdb error. url: %s' % url

        if len(rows) > 0:
            self.writer.writerow(dict(id=name.lower(), string=json.dumps(rows)))

    def loop(self):
        while True:
            # Fetch a name from the queue and run the query
            r = self.q.get()
            if r == None:
                self.q.task_done()
                break
            else:
                (name) = r
            self.execute(name)
            self.q.task_done()

def create_autocomplete_index():
    names()
    writer = csv_unicode.UnicodeDictWriter(open('names_index.csv', 'w'), ['id', 'string'])
    writer.writeheader()
    conn = setup_cacheitem_db()
    cur = conn.cursor()

    count = 10

    queue = Queue()
    renderers = {}
    num_threads = 100
    for i in range(num_threads): # number of threads
        renderer = Query(queue, writer)
        render_thread = threading.Thread(target=renderer.loop)
        render_thread.start()
        renderers[i] = render_thread

    for row in csv_unicode.UnicodeDictReader(open('names.csv', 'r')):

        binomial = row['binomial']

        if row['type'] == 'MONOMIAL':
            print 'skipping %s MONOMIAL' % binomial
            continue

        print 'processing %s BINOMIAL' % binomial

        bi = row['binomial_index'] # puma concolor

        queue.put(row['binomial'])

        # Search result rows for binomial_index:
        # url = "http://mol.cartodb.com/api/v2/sql?%s" % urllib.urlencode(dict(q="SELECT s.provider as source, p.title as source_title, s.scientificname as name, s.type as type, t.title as type_title, names, n.class as class, m.records as feature_count FROM scientificnames s LEFT JOIN ( SELECT scientific, initcap(lower(array_to_string(array_sort(array_agg(common_names_eng)),', '))) as names, class FROM master_taxonomy GROUP BY scientific, class HAVING scientific = '%s' ) n ON s.scientificname = n.scientific LEFT JOIN (( SELECT count(*) as records, 'points' as type, 'gbif' as provider FROM gbif_import WHERE lower(scientificname)=lower('%s')) UNION ALL (SELECT count(*) as records, type, provider FROM polygons GROUP BY scientificname, type, provider HAVING scientificname='%s' )) m ON s.type = m.type AND s.provider = m.provider LEFT JOIN types t ON s.type = t.type LEFT JOIN providers p ON s.provider = p.provider WHERE s.scientificname = '%s'" % (row['binomial'], row['binomial'], row['binomial'], row['binomial'])))

        # try:
        #     response = urllib2.urlopen(url)
        #     if response.code != 200:
        #         print 'skipping %s CartoDB response error %s' % (binomial, response.code)
        #         continue
        #     rows = json.loads(response.read())['rows']
        #     print 'CartoDB response received for %s' % binomial
        # except urllib2.HTTPError, e:
        #     print 'skipping because of HTTPError code: %s, url: %s' % (e.code, url)
        #     continue
        # except urllib2.URLError, e:
        #     print 'skipping because of URLError reason: %s, url: %s ' % (e.reason, url)
        #     continue
        # except:
        #     print 'skipping because of unknown cdb error. url: %s' % url
        #     continue

        # writer.writerow(dict(id=bi, string=reduce(lambda x,y: '%s,%s' % (x, y), [x for x in rows])))

        #if count == 0:
        #    break
        #else:
        #    count = count - 1
    for i in range(num_threads):
        queue.put(None)
    # wait for pending rendering jobs to complete
    queue.join()
    for i in range(num_threads):
        renderers[i].join()

if __name__ == '__main__':
    #names()
    #english_names()
    #build_autocomplete_csv()
    #load_names()
    create_autocomplete_index()
    pass


<|MERGE_RESOLUTION|>--- conflicted
+++ resolved
@@ -188,13 +188,7 @@
         self.writer = writer
 
     def execute(self, name):
-<<<<<<< HEAD
-        url = "http://mol.cartodb.com/api/v2/sql?%s" % urllib.urlencode(dict(q="SELECT s.provider as source, p.title as source_title, s.scientificname as name, s.type as type, t.title as type_title, n.names as names, n.class as _class, m.records as feature_count FROM layer_metadata s LEFT JOIN (SELECT scientificname, replace(initcap(lower(array_to_string(array_sort(array_agg(common_names_eng)),', '))),'''S','''s') as names, class FROM master_taxonomy GROUP BY scientificname, class HAVING scientificname = '%s' ) n ON s.scientificname = n.scientificname LEFT JOIN (( SELECT count(*) as records, 'points' as type, 'gbif' as provider FROM gbif_import WHERE lower(scientificname)=lower('%s')) UNION ALL (SELECT count(*) as records, type, provider FROM polygons GROUP BY scientificname, type, provider HAVING scientificname='%s' )) m ON s.type = m.type AND s.provider = m.provider LEFT JOIN types t ON s.type = t.type LEFT JOIN providers p ON s.provider = p.provider WHERE s.scientificname = '%s'" % (name, name, name, name)))
-        print url
-=======
         url = "http://mol.cartodb.com/api/v2/sql?%s" % urllib.urlencode(dict(q="SELECT s.provider as source, p.title as source_title, s.scientificname as name, s.type as type, t.title as type_title, n.names as names, n.class as _class, m.records as feature_count FROM layer_metadata s LEFT JOIN (select * from synonym_metadata where scientificname='%s') sn ON s.scientificname = sn.scientificname LEFT JOIN (SELECT scientificname, replace(initcap(lower(array_to_string(array_sort(array_agg(common_names_eng)),', '))),'''S','''s') as names, class FROM master_taxonomy GROUP BY scientificname, class) n ON (s.scientificname = n.scientificname OR sn.mol_scientificname=n.scientificname) LEFT JOIN (( SELECT count(*) as records, 'points' as type, 'gbif' as provider FROM gbif_import WHERE lower(scientificname)=lower('%s')) UNION ALL (SELECT count(*) as records, type, provider FROM polygons GROUP BY scientificname, type, provider HAVING scientificname='%s' )) m ON s.type = m.type AND s.provider = m.provider LEFT JOIN types t ON s.type = t.type LEFT JOIN providers p ON s.provider = p.provider WHERE s.scientificname = '%s'" % (name, name, name, name)))
-
->>>>>>> e62b6cdd
         try:
             response = urllib2.urlopen(url)
             if response.code != 200 and response.code != 304: # OK or NOT MODIFIED
@@ -209,7 +203,7 @@
         #    print 'skipping because of unknown cdb error. url: %s' % url
 
         if len(rows) > 0:
-            self.writer.writerow(dict(id=name.lower(), string=json.dumps(rows)))
+            self.writer.writerow(dict(id='latin-%s' % name.lower(), string=json.dumps(rows)))
 
     def loop(self):
         while True:
