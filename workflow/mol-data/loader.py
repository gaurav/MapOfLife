#!/usr/bin/env python
#
# Copyright 2011 Aaron Steele, John Wieczorek, Gaurav Vaidya
#
# Licensed under the Apache License, Version 2.0 (the "License");
# you may not use this file except in compliance with the License.
# You may obtain a copy of the License at
#
#     http://www.apache.org/licenses/LICENSE-2.0
#
# Unless required by applicable law or agreed to in writing, software
# distributed under the License is distributed on an "AS IS" BASIS,
# WITHOUT WARRANTIES OR CONDITIONS OF ANY KIND, either express or implied.
# See the License for the specific language governing permissions and
# limitations under the License.
#

"""This script compresses a provider directory into a single all.json file for upload.

"""

import codecs
import glob
import hashlib
import logging
from optparse import OptionParser
import os
<<<<<<< HEAD
import simplejson
import subprocess
import time
=======
import random
import simplejson
import subprocess
import time
from cartodb import CartoDB
>>>>>>> 93bde90f
from zipfile import ZipFile

from providerconfig import ProviderConfig

def ogr2ogr_path():
    """ Determines and returns the path to ogr2ogr. """

    # For Macs which have GDAL.framework, we can autodetect it
    # and use it automatically.

    ogr2ogr_path = '/Library/Frameworks/GDAL.framework/Programs/ogr2ogr'
    if not os.path.exists(ogr2ogr_path):
        # We don't have a path to use; let subprocess.call
        # find it.
        ogr2ogr_path = 'ogr2ogr'

    return ogr2ogr_path

def convertToJSON(provider_dir):
    """Converts the given directory into a JSON file (stored in the directory itself as 'all.json').

    If '$dir/all.json' already exists, it will be overwritten.
    """
    
    original_dir = os.path.abspath(os.path.curdir)
    os.chdir(provider_dir)
    logging.info("Now in directory '%s'." % provider_dir)

    filename = "mol_source_%s.json" % provider_dir
    if os.path.exists(filename):
        os.remove(filename)
    # all_json = open(filename, "a")
    all_json = codecs.open(filename, encoding='utf-8', mode="w")
    all_json.write("""{
  "type": "FeatureCollection",
  "features": [""")

    # We wrap this processing in a try-finally so that, no matter what happens,
    # we change back to the original directory before we leave this subroutine.
    try:
        # Step 1. Load and validate the config.yaml file.
        config = ProviderConfig("config.yaml", os.path.basename(provider_dir))
        config.validate()

        all_features = []

        # Step 2. For each collection, and then each shapefile in that collection:
        for collection in config.collections():
            os.chdir(collection.getdir())

            logging.info("Switching to collection '%s'." % collection.getdir())

            shapefiles = glob.glob('*.shp')
            for shapefile in shapefiles:

                # Determine the "name" (filename without extension) of this file.
                name = shapefile[0:shapefile.index('.shp')]

                # Step 2.1. Convert this shapefile into a GeoJSON file, projected to
                # EPSG 4326 (WGS 84).
                json_filename = '%s.json' % name
                
                # Delete existing geojson file since we're appending.
                if os.path.exists(json_filename):
                    os.remove(json_filename)

                command = [ogr2ogr_path(), 
                    '-f', 'GeoJSON', 
                    '-t_srs', 'EPSG:4326',
                    json_filename,
                    '%s.shp' % name
                ]
                                
                try:
                    subprocess.call(command)
                except:
                    logging.warn('Unable to convert %s to GeoJSON - %s' % (name, command))
                    if os.path.exists(json_filename):
                        os.remove(json_filename)
                    continue

                # Step 2.2. Load that GeoJSON file and do the mapping.
                #logging.info('Mapping fields from DBF to specification: %s' % json_filename)
                geojson = None
                try:
                    geojson = simplejson.loads(
                        codecs.open(json_filename, encoding='utf-8').read(), 
                        encoding='utf-8')

                except:
                    logging.error('Unable to open or process %s' % json_filename)
                    continue

                # Step 2.3. For every feature:
                row_count = 0
                for feature in geojson['features']:
                    row_count = row_count + 1

                    properties = feature['properties']
                    new_properties = collection.default_fields()

                    # Map the properties over.
                    for key in properties.keys():
                        (new_key, new_value) = collection.map_field(row_count, key, properties[key])
                        if new_value is not None:
                            new_properties[new_key] = unicode(new_value)

                    # Convert field names to dbfnames.
                    dbf_properties = {}
                    for fieldname in new_properties.keys():
                        dbf_properties[ProviderConfig.fieldname_to_dbfname(fieldname)] = new_properties[fieldname]
               
                    # Replace the existing properties with the new one.
                    feature['properties'] = dbf_properties

                    # Upload to CartoDB.
                    uploadGeoJSONEntry(feature, 'temp_geodb')
    
                    # Save into all_features.
                    all_features.append(feature)
                
                features_json = []
                for feature in all_features:
                    try:
                        features_json.append(simplejson.dumps(feature, ensure_ascii=False))
                    except:
                        logging.info('Unable to convert feature to JSON: %s' % feature)

                all_json.write(','.join(features_json))
                all_json.write(',')
                all_json.flush()
                all_features = []                
                    
                logging.info('%s converted to GeoJSON' % name)

            os.chdir('..')

        # Zip up the GeoJSON document
        all_json.write("""]}""")
        all_json.close()

        myzip = ZipFile('%s.zip' % filename, 'w')
        myzip.write(filename) # TODO: Fails for big files (4GB)
        myzip.close()

        logging.info("%s written successfully." % filename)

    finally:
        os.chdir(original_dir)

    logging.info("Processing of directory '%s' completed." % provider_dir)

def uploadGeoJSONEntry(entry, table_name):
    """Uploads a single GeoJSON entry to any URL capable of accepting SQL statements. We 
    convert the GeoJSON into a single INSERT SQL statement and send it.

    Arguments:
        entry: A GeoJSON row entry containing geometry and field information for upload.
        table_name: The name of the table to add this GeoJSON entry to.
        query_string: A URL format string containing a '%s', which will be replaced with
            a uri-encoded SQL string.

    Returns: none.
    """
    global cartodb_settings

    cdb = CartoDB(
        cartodb_settings['CONSUMER_KEY'],
        cartodb_settings['CONSUMER_SECRET'],
        cartodb_settings['user'],
        cartodb_settings['password'],
        cartodb_settings['cartodb_domain']
    )

    # Get the fields and values ready to be turned into an SQL statement
    properties = entry['properties']
    fields = properties.keys()
    # oauth2 has cannot currently send UTF-8 data in the URL. So we go 
    # back to ASCII at this point. This can be fixed by waiting for oauth2
    # to be fixed (https://github.com/simplegeo/python-oauth2/pull/91 might
    # be a fix), or we can clone our own python-oauth2 and fix that.
    # Another alternative would be to use POST and multipart/form-data,
    # which is probably the better long term solution anyway.
    values = [v.encode('ascii', 'replace') for v in properties.values()]
        # 'values' will be in the same order as 'fields'
        # as long as there are "no intervening modifications to the 
        # dictionary" [http://docs.python.org/library/stdtypes.html#dict]

    # Generate a 'tag', by calculating a SHA-1 hash of the concatenation
    # of the current time (in seconds since the epoch) and the string
    # representation of the property values in the order that Python is
    # using on our system. The 40-hexadecimal character hash digest so
    # produced is prepended with the string 'tag_', since only a valid
    # identifier (starting with a character) may be a tag.
    #
    # So as to have smaller requests, we use 8 character tags (from
    # position 20-28 of the SHA-1 hexdigest).
    tag = "$tag_" + hashlib.sha1( 
        time.time().__str__() + 
        properties.values().__str__()
        ).hexdigest()[20:28] + "$"
    
    # Turn the fields and values into an SQL statement.
    sql = "INSERT INTO %(table_name)s (%(cols)s) VALUES (%(values)s)" % {
            'table_name': table_name, 
            'cols': ", ".join(fields),
            'values': tag + (tag + ", " + tag).join(values) + tag
        }
    print "Sending SQL: [%s]" % sql
    print cdb.sql(sql)

def _getoptions():
    ''' Parses command line options and returns them.'''
    parser = OptionParser()
    parser.add_option('-s', '--source_dir',
                      type='string',
                      dest='source_dir',
                      help='Directory containing source to load.')
    parser.add_option('--no-validate', '-V',
                      action="store_true",
                      dest="no_validate",
                      help="Turns off validation of the config.yaml files being processed."
    )

    return parser.parse_args()[0]

cartodb_settings = None

def main():
    logging.basicConfig(level=logging.DEBUG)
    options = _getoptions()

    # Load up the cartodb settings: we'll need them later.
    global cartodb_settings
    try:
        cartodb_settings = simplejson.loads(
            codecs.open('cartodb.json', encoding='utf-8').read(), 
            encoding='utf-8')
    except Exception as ex:
        logging.error("Could not load CartoDB setting file 'cartodb.json': %s" % ex)
        exit(1)


    if options.source_dir is not None:
        if os.path.isdir(options.source_dir):
            logging.info('Processing source directory: %s' % options.source_dir)
            convertToJSON(options.source_dir)
            sys.exit(0)
        else:
            logging.info('Unable to locate source directory %s.' % options.source_dir)
            sys.exit(1)
    else:
        source_dirs = [x for x in os.listdir('.') if os.path.isdir(x)]

        # Remove some directories used internally.
        source_dirs.remove('logs')
        source_dirs.remove('progress')

        logging.info('Processing source directories: %s' % source_dirs)
        for sd in source_dirs: # For each source dir (e.g., jetz, iucn)
            if not os.path.exists(sd + "/config.yaml"):
                logging.info('Directory "%s": No config.yaml found, ignoring directory.' % sd)
            else:
                convertToJSON(sd)

    logging.info('Processing completed.')

if __name__ == '__main__':
    main()<|MERGE_RESOLUTION|>--- conflicted
+++ resolved
@@ -25,17 +25,11 @@
 import logging
 from optparse import OptionParser
 import os
-<<<<<<< HEAD
-import simplejson
-import subprocess
-import time
-=======
 import random
 import simplejson
 import subprocess
 import time
 from cartodb import CartoDB
->>>>>>> 93bde90f
 from zipfile import ZipFile
 
 from providerconfig import ProviderConfig
