#!/usr/bin/env python
#
# Copyright 2011 Aaron Steele and John Wieczorek
#
# Licensed under the Apache License, Version 2.0 (the "License");
# you may not use this file except in compliance with the License.
# You may obtain a copy of the License at
#
#     http://www.apache.org/licenses/LICENSE-2.0
#
# Unless required by applicable law or agreed to in writing, software
# distributed under the License is distributed on an "AS IS" BASIS,
# WITHOUT WARRANTIES OR CONDITIONS OF ANY KIND, either express or implied.
# See the License for the specific language governing permissions and
# limitations under the License.
#

"""This script implements the MoL workflow process for layers."""

from collections import defaultdict
import copy
import csv
import glob
import logging
from unicodewriter import UnicodeDictWriter, UnicodeDictReader
from optparse import OptionParser
import os
from osgeo import osr
import psycopg2
import shapefile
import simplejson
import shlex
import StringIO
import subprocess
import sys
import time
import urllib
import yaml

class Config(object):
    """Wraps the YAML object for a MoL config.yaml object."""

    @classmethod
    def lower_keys(cls, x):
        """Lower cases all nested dictionary keys."""
        if isinstance(x, list):
            return [cls.lower_keys(v) for v in x]
        if isinstance(x, dict):
            return dict((k.lower(), cls.lower_keys(v)) for k, v in x.iteritems())
        return x

    class Collection(object):
        def __init__(self, filename, collection, provider):
            self.filename = filename
            self.collection = collection

            # Set up collection information.
            fields = self.collection['fields']
            if 'required' in fields:
                fields['required']['provider'] = provider.lower()
                fields['required']['collection'] = self.collection['collection'].lower()

            if not _getoptions().no_validate:
                self.validate()

        def __repr__(self):
            return str(self.__dict__)

        def get_row(self):
            row = {}
            return row

        def get_columns(self):
            cols = self.get_metadata_columns()
            cols.extend(['layer_source', 'layer_collection', 'layer_filename', 'layer_polygons', 'the_geom_webmercator'])
            return cols

        def get_metadata_columns(self):
            """Returns columns storing metadata (which is all of them except the generated ones)."""
            cols = []
            cols.extend(self.collection['fields']['required'].keys())
            cols.extend(self.collection['fields']['optional'].keys())
            return cols

        def get_mapping(self, required=True):
            """Returns a reverse fields for convienience."""
            if required:
                mapping = self.collection['fields']['required']
            else:
                mapping = self.collection['fields']['optional']
            dd = defaultdict(list)
            for mol, source in mapping.iteritems():
                dd[source].append(mol)
            return dd
            #return dict((source, mol) for mol,source in mapping.iteritems())

        def getdir(self):
            return self.collection['collection']

        def get(self, key, default=None):
            return self.collection.get(key, default)

        def validate(self):
            """Validates the current "Collections" configuration.

            It does this by by checking field names against those specified
            in http://www.google.com/fusiontables/DataSource?dsrcid=1348212,
            our current configuration source.

            Arguments:
                none.

            Returns:
                nothing.

            No arguments are required. If validation fails, this method will
            exit with an error message.
            """

            ERR_VALIDATION = 3 # Conventionally, 0 = success, 1 = error, 2 = command line incorrect.
            """ Fatal errors because of validation failures will cause an exit(ERR_VALIDATION) """

            config_section_to_validate = "'%s', directory '%s'" % (self.filename, self.getdir())

            # Step 1. Check if both required categories are present.
            if not self.collection.has_key('fields') or not self.collection['fields'].has_key('required'):
                logging.error("Required section 'Collections:Fields:Required' is not present in '%s'!" +
                    "Validation failed.", config_section_to_validate)
                exit(ERR_VALIDATION)

            # Step 2. Validate fields.
            fusiontable_id = 1348212
            ft_partial_url = "http://www.google.com/fusiontables/api/query?sql="

            def validate_fields(fields, section, where_clause, required = 1):
                """ Ensures that the keys of the dictionary provided precisely match the list of field
                names retrieved from the Fusion Table.

                You provide the 'WHERE' clause of the SQL query you need to execute to get the list of
                valid fields (probably something like "required = 'y'").

                Arguments:
                    fields: The dictionary whose keys we have to validate.
                    where_clause: The SQL query we will run against the Fusion Table to retrieve the
                        list of valid field names.
                    required: If set to '1' (the default), we identify these as required fields, and
                        ensure that *all* the field names retrieved by the query are present in the
                        'fields' dictionary. If set to '0', we only check that all field names present
                        in the fields dictionary are also set in the database results.
                Returns:
                    1 if there were any validation errors, 0 if there were none.
                """

                # Let's make sure that the 'fields' argument is set.
                if fields is None:
                    if required == 1:
                        logging.error("Required section '%s' not present in %s.", section, config_section_to_validate)
                        exit(ERR_VALIDATION)
                    else:
                        logging.warning("Optional section '%s' not present in %s, ignoring.", section, config_section_to_validate)
                        return 0

                # Try retrieving the expected fields from the Fusion Table.
                expected_fields = set()
                errors = 0

                sql = "SELECT alias, required, source FROM %d WHERE %s AND alias NOT EQUAL TO ''" % (fusiontable_id, where_clause)

                try:
                    urlconn = urllib.urlopen(
                        ft_partial_url + urllib.quote_plus(sql)
                    )
                except IOError as (errno, strerror):
                    logging.warning("Could not connect to the internet to validate %s: %s", config_section_to_validate, strerror)
                    logging.warning("Continuing without validation.")
                    return 0

                # Read the field names into a dictionary.
                rows = csv.DictReader(urlconn)

                for row in rows:
                    if not row.has_key('alias'):
                        logging.error(
                            """The following Google Fusion Table SQL
query failed to return any results; this should never happen:\n\t%s""", sql)
                        exit(1)

                    # We don't need to test for row['alias'], because our SQL statement already removes any blank aliases.
                    if (row['alias'].lower()) in expected_fields:
                        logging.error("Field alias '%s' is used twice in the Fusion Table, aborting.",
                            row['alias'].lower()
                        )
                        exit(1)

                    # Add this field name to the list of expected fields.
                    expected_fields.add(row['alias'].lower())

                urlconn.close()

                # Check if there are differences either ways for required sections, or for fields
                # present in 'fields' but not in 'expected_fields' for optional sections.
                errors = 0
                field_aliases = set(fields.keys())
                if len(field_aliases.difference(expected_fields)) > 0:
                    logging.error("  Unexpected fields found in section '%s': %s", section, ", ".join(
                        sorted(field_aliases.difference(expected_fields)))
                    )
                    errors = 1

                if len(expected_fields.difference(field_aliases)) > 0:
                    if required == 1:
                        logging.error("  Fields missing from section '%s': %s", section, ", ".join(
                            sorted(expected_fields.difference(field_aliases)))
                        )
                        errors = 1
                    else:
                        # If these fields aren't required, let's just add the fields into the dict
                        # ourselves. Otherwise, downstream programs expecting these fields (such as
                        # bulkload_helper.py) mess up.
                        for fieldname in (expected_fields.difference(field_aliases)):
                            fields[fieldname] = ''

                # Returns 1 if there were any errors, 0 for no errors.
                return errors

            # We want to give an error if *any* of these tests fail.
            errors = 0

            errors += validate_fields(
<<<<<<< HEAD
                self.collection['fields']['required'], 
                "Collections:Fields:Required", 
                "required = 'y'", 
                1)

            errors += validate_fields(
                self.collection['fields']['optional'], 
                "Collections:Fields:Optional", 
                "required = ''", 
=======
                self.collection['fields']['required'],
                "Collections:Fields:Required",
                "required = 'y'",
                1)

            errors += validate_fields(
                self.collection['fields']['optional'],
                "Collections:Fields:Optional",
                "required = ''",
>>>>>>> d9e22b15
                0)

            # In case of any errors, bail out.
            if errors > 0:
                logging.error("%s could not be validated. Please fix the errors reported above and retry. " +
                    "You can also use the '-V' command line argument to temporarily turn off validation, " +
                    "if you only need to test other program functionality.", config_section_to_validate)
                exit(ERR_VALIDATION)

            # No errors? Return successfully!
            return

    def __init__(self, filename):
        self.filename = filename
        self.config = Config.lower_keys(yaml.load(open(filename, 'r').read()))

    def collection_names(self):
        return [x.get('collection') for x in self.collections()]

    def collections(self):
        return [Config.Collection(self.filename, collection, self.config['source']['name']) for collection in self.config['collections']]

def source2csv(source_dir, options):
    ''' Loads the collections in the given source directory.

        Arguments:
            source_dir - the relative path to the directory in which the config.yaml file is located.
    '''
    config = Config(os.path.join(source_dir, 'config.yaml'))
    logging.info('Collections in %s: %s' % (source_dir, config.collection_names()))

    for collection in config.collections(): # For each collection dir in the source dir
        coll_dir = collection.getdir()

        original_dir = os.getcwd() # We'll need this to restore us to this dir at the end of processing this collection.
        os.chdir(os.path.join(source_dir, coll_dir))

        # Create collection.csv writer
        coll_file = open('collection.csv.txt', 'w')
        coll_cols = collection.get_columns()
        coll_cols.sort()
        coll_csv = UnicodeDictWriter(coll_file, coll_cols)
        # coll_csv = csv.DictWriter(coll_file, coll_cols)
        coll_csv.writer.writerow(coll_csv.fieldnames)
        coll_row = collection.get_row()
        coll_row['layer_source'] = source_dir
        coll_row['layer_collection'] = coll_dir

        # Create polygons.csv writer
        poly_file = open('collection.polygons.csv.txt', 'w')
        poly_dw = UnicodeDictWriter(poly_file, ['shapefilename', 'json'])
        # poly_dw = csv.DictWriter(poly_file, ['shapefilename', 'json'])
        poly_dw.writer.writerow(poly_dw.fieldnames)

        glob.glob('*.shp')
        # Convert DBF to CSV and add to collection.csv
        shpfiles = glob.glob('*.shp')
        logging.info('Processing %d layers in the %s/%s' % (len(shpfiles), source_dir, coll_dir))
        for sf in shpfiles:
            logging.info('Extracting DBF fields from %s' % sf)
            csvfile = '%s.csv' % sf
            if os.path.exists(csvfile): # ogr2ogr barfs if there are *any* csv files in the dir
                os.remove(csvfile)

            # For Macs which have GDAL.framework, we can autodetect it
            # and use it automatically.
            ogr2ogr_path = '/Library/Frameworks/GDAL.framework/Programs/ogr2ogr'
            if not os.path.exists(ogr2ogr_path):
                # We don't have a path to use; let subprocess.call
                # find it.
                ogr2ogr_path = 'ogr2ogr'

            # TODO: optional command line option for ogr2ogr command

            command = ogr2ogr_path + ' -f CSV "%s" "%s"' % (csvfile, sf)
            args = shlex.split(command)
            try:
                subprocess.check_call(args)
            except OSError as errmsg:
                logging.error("""Error occurred while executing command line '%s': %s
    Please ensure that %s is executable and available on your path.
                """, command, args[0], errmsg)
                raise # Re-raise the OSError exception.

            if not os.path.exists(csvfile):
                logging.error("""ogr2ogr did not produce a CSV output file.
This is probably because of an error in shapefile '%s'.""", sf)
                exit(1)

            # Copy and update coll_row with DBF fields
            row = copy.copy(coll_row)
            row['layer_filename'] = os.path.splitext(sf)[0]
            csv_file = open(csvfile, 'r')
            dr = csv.DictReader(csv_file, skipinitialspace=True)

            # Lowercase all field names.
            dr.fieldnames = map(lambda fn: fn.lower(), dr.fieldnames)

            layer_polygons = []
            
            
            # ------------------------------------------------------- 

            name = sf[0:sf.index('.shp')]

            # Get the projection SRID (default 3857)
            proj_file = open('%s.prj' % name, 'r')
            proj = proj_file.read()
            proj_file.close()

            srs = osr.SpatialReference()
            srs.ImportFromESRI([proj])
            srs.AutoIdentifyEPSG()
            srid = srs.GetAuthorityCode(None)
            if srid == None:
                srid = '3857'

            command = [ogr2ogr_path, 
                '-f', 'PGdump', 
                '-lco', 'SRID=%s' % srid,
                '-lco', 'DIM=3',
                '%s.sql' % name,
                '%s.shp' % name
            ]
            logging.info('Converting shapefile: %s' % " ".join(command))
            subprocess.call(command)

            # Parse SQL file for a list of the_geom data
            # TODO: The following code assumes that ogr2ogr gives 
            # the same order of output for PGdump and CSV outputs. 
            # It will definitely be easier going forward to pull
            # all the data out at one time, perhaps by parsing
            # the ogr2ogr output, and importing it in that way.
            # Alternatively, we could write out a completely mapped
            # DBF file, then import it directly into the database.
            # Remains to be seen how we proceed.
            the_geom = []
            sql_file = open("%s.sql" % name, "r")
            for line in sql_file:
                expected_INSERT = 'INSERT INTO "public"."%s" ("wkb_geometry" ,' % name.lower()

                if line[0:len(expected_INSERT)] == expected_INSERT:
                    start_at = line.index("\") VALUES ('") + 12
                    end_at = line.index("', ", start_at)
                    the_geom.append(line[start_at:end_at])
                elif line[0:6] == 'INSERT':
                    logging.error("Unable to interpret INSERT line in %s.sql: %s", name, line)
                    exit(1)
                else:
                    # Ignore line and continue
                    continue
            sql_file.close()

            logging.info('Parsed %s polygons from the_geom' % (len(the_geom)))

            # ------------------------------------------------------- 

            row_count = 0
            for dbf in dr: # For each row in the DBF CSV file (1 row per polygon)

                row['the_geom_webmercator'] = the_geom[row_count]
                row_count += 1

                polygon = {}

                for source, mols in collection.get_mapping().iteritems(): # Required DBF fields

                    # Source may be blank for required fields, which is wrong.
                    if source is None or source == '':
                        logging.error('Required field(s) %s are not mapped to any value. Please check %s/config.yaml!' \
                                          % (", ".join(mols), source_dir))
                        sys.exit(1)

                    for mol in mols:
                        if unicode(source)[0] == '=':
                            # Map a DBF column to a field.
                            # For case-insensitivity, we lowercase all field names.
                            source_name = source[1:].lower()

                            sourceval = dbf.get(source_name)
                            if not source_name in dbf:
                                logging.error('Unable to map required DBF field %s to %s. Valid fieldnames include: %s.' \
                                                  % (source_name, mol,  ", ".join(dr.fieldnames)))
                                sys.exit(1)
                            row[mol] = sourceval
                            polygon[mol] = sourceval

                        else:
                            # Sets the value of the field based on 'source'
                            row[mol] = source
                            polygon[mol] = source

                for source, mols in collection.get_mapping(required=False).iteritems(): #Optional DBF fields

                    for mol in mols:
                        # Source can be blank for optional fields, which is fine.
                        if source is None or source == '':
                            row[mol] = ''
                            polygon[mol] = ''

                        elif unicode(source)[0] == '=':
                            # Map a DBF column to a field.
                            # For case-insensitivity, we lowercase all field names.
                            source_name = source[1:].lower()

                            # Map a DBF column to a field.
                            sourceval = dbf.get(source_name)
                            if not source_name in dbf:
                                logging.error('Unable to map optional DBF field %s to %s. Valid fieldnames include: %s.' % (source_name, mol, ", ".join(dr.fieldnames)))
                                sys.exit(1)
                            row[mol] = sourceval
                            polygon[mol] = sourceval

                        else:
                            # Sets the value of the field based on 'source'
                            row[mol] = source
                            polygon[mol] = source

                # MOL-calculated fields (see issue #120) will eventually be calculated here.
                # For now, that's just 'provider', 'contributor' and 'filename'.
                row['filename'] = row['layer_filename'].lower()

                # Write coll_row to collection.csv

                # 1) Rename x.dbf to x.dbf_
                # 2) Create blank x.dbf
                # 3) Run: shp2pgsql -I -d -s 3857 x test > x.sql
                # 4) Get list of the_geom 
                # 5) For each the_geom: row['the_geom_webmercator'

                coll_csv.writerow(row)
                layer_polygons.append(polygon)

            csv_file.close()

            # Create JSON representation of dbfjson
            polygons_json = simplejson.dumps(layer_polygons) # TODO: Showing up as string instead of JSON in API
            d=dict(shapefilename=row['layer_filename'], json=polygons_json)
            poly_dw.writerow(dict(shapefilename=row['layer_filename'], json=polygons_json))
        poly_file.flush()
        poly_file.close()

        # Important: Close the DictWriter file before trying to bulkload it
        logging.info('All collection metadata saved to %s' % coll_file.name)
        logging.info('All collection polygons saved to %s' % poly_file.name)
        coll_file.flush()
        coll_file.close()

        # Bulkload...

        # os.chdir(current_dir)
        if not options.dry_run:
            os.chdir(original_dir)
            filename = '%s/%s/collection.csv.txt' % (source_dir, coll_dir)

            # Before we upload our metadata to Google App Engine, we should
            # upload our metadata to PostgreSQL.

            # TODO: We probably want to let people turn this off,
            # maybe if the 'db.json' file is missing.

            # First, we load up the metadata and gently massage it
            # into a format the PostgreSQL COPY FROM can understand.
            # We store it in an in-memory "StringIO" file.
            file = open(filename, 'r')
            metadata = UnicodeDictReader(file)
            stringio = StringIO.StringIO()

            tmpcsv = UnicodeDictWriter(
                stringio,
                collection.get_metadata_columns() + ['the_geom_webmercator']
            )

            # Up the field size so we can store 10 MB layer maps into the CSV file.
            csv.field_size_limit(10*1024*1024)

            for row in metadata:
                for key,val in row.iteritems():
                    # PostgreSQL has problems reading newlines in CSV files.
                    # So we re-encode them as literal '\\' '\n'. Since we are
                    # not actually going to display this data, that's probably
                    # fine for now.
                    row[key] = val.replace("\n", "\\n")

                tmpcsv.writerow(row)
            file.close()

            # Move the StringIO back to the start of the file
            # so we can read the CSV from that.
            stringio.seek(0)

            # Time to connect to the database! Read the database
            # settings from db.json.
            if not os.path.exists("db.json"):
                logging.error(
                    """'db.json' not found in the current directory. Please
create a 'db.json' by modifying 'db.json.sample' for your use.""")
                exit(1)

            db_settings = open("db.json", "r")
            settings = simplejson.load(db_settings)
            db_settings.close()

            if 'psycopg2_connect' in settings.keys():
                conn = psycopg2.connect(settings['psycopg2_connect'])
            else:
                # That '**' will convert settings from a dictionary
                # into Python keyword arguments. Just like magic!
                conn = psycopg2.connect(**settings)

            # print "Columns: " + collection.get_metadata_columns().__repr__()
            # print "Data: " + stringio.getvalue()

            # Before we add the new rows to the database,
            # we should get rid of all the information
            # we have on this provider/collection. That
            # old collections are effectively "wiped" from
            # the system once we're done with them.
            #
            # This makes more sense to me than replacing
            # individual files, but maybe that's just me.
            cur = conn.cursor()
            cur.execute("DELETE FROM layers WHERE provider=%s AND collection=%s", [source_dir.lower(), coll_dir.lower()])

            # Add the new rows to the database.
            sql = "COPY layers (" + \
                    ', '.join(collection.get_metadata_columns() + ['temp_geom']) + \
                ") FROM STDIN WITH NULL AS '' CSV"
            # logging.info('SQL %s' % sql)

            cur.copy_expert(sql, stringio)
            stringio.close()
            
            # TODO: Update the following statement so that:
            #   1. We only copy the geom over where ST_IsValid(temp_geom)
            #   2. We count how many invalid geometries we have, then
            #      report this to the user. Maybe quit entirely? Hmm.
            #   3. Reset the temp_geom to NULL, so we know which rows
            #      have been set correctly.
            cur.execute("UPDATE layers SET the_geom_webmercator=ST_Transform(temp_geom, 4326) WHERE ST_IsValid(temp_geom) AND GeometryType(temp_geom)='MULTIPOLYGON'")
            cur.execute("UPDATE layers SET the_geom_webmercator=ST_Multi(ST_Transform(temp_geom, 4326)) WHERE ST_IsValid(temp_geom) AND GeometryType(temp_geom)='POLYGON'")

            # Now, we need to create a CSV to bulkload to Google.
            # TODO: At the moment, we reupload the *entire* database to
            # Google App Engine. This is going to get unwieldy fast.
            # Instead, we ought to only bulkupload rows in *this*
            # provider and collection combination. Unfortunately,
            # there is no easy way to do this: we have to create
            # a temporary table in PostgreSQL.

            # filename = os.path.abspath('%s/%s/collection.for-google.csv.txt'
            #     % (source_dir, coll_dir))
            
            filename = os.path.abspath('%s/%s/collection.csv.txt' % (source_dir, coll_dir))

            # file = open(filename, "w")
            # file.write(','.join(collection.get_metadata_columns()) + "\n")
            # cur.copy_expert("COPY layers (" +
            #     ', '.join(collection.get_metadata_columns()) +
            #     ") TO STDOUT WITH NULL AS '' CSV", file)
            # file.close()

            # conn.commit()
            # cur.close()
            # conn.close()

            # logging.info("Metadata added to the database.")

            # Upload to Google App Engine!
            if options.config_file is None:
                logging.error("No bulkloader configuration file specified: please specify one with the --config_file option.")
                exit(2) # Since apparently '2' signals that something is wrong in the command line arguments.

            config_file = os.path.abspath(options.config_file)

            if options.localhost:
                options.url = 'http://localhost:8080/_ah/remote_api'

            # *nixes can run appcfg.py as a program without any problem. Windows, however,
            # can only run appcfg.py if run through the shell. Therefore, we set the flag_run_in_shell
            # depending on which operating system we're in.
            flag_run_in_shell = (os.name == 'nt') # True if we're running in Windows; false otherwise.

            # Bulkload Layer entities to App Engine for entire collection
            cmd = [
                'appcfg.py', 'upload_data',
                '--config_file=%s' % config_file,
                '--filename=%s' % filename,
                '--kind=Layer',
                '--url=%s' % options.url,
                '--log_file=logs/bulkloader-log-%s' % time.strftime('%Y%m%d.%H%M%S'),
                '--db_filename=progress/bulkloader-progress-%s.sql3' % time.strftime('%Y%m%d.%H%M%S')
            ]
            subprocess.call(cmd, shell=flag_run_in_shell)

            # Bulkload LayerIndex entities to App Engine for entire collection
            cmd = [
                'appcfg.py', 'upload_data',
                '--config_file=%s' % config_file,
                '--filename=%s' % filename,
                '--kind=LayerIndex',
                '--url=%s' % options.url,
                '--log_file=logs/bulkloader-log-%s' % time.strftime('%Y%m%d.%H%M%S'),
                '--db_filename=progress/bulkloader-progress-%s.sql3' % time.strftime('%Y%m%d.%H%M%S')
            ]
            #subprocess.call(cmd, shell=flag_run_in_shell)

            # Now run all the shapefiles through shp2pgis.py

        # Go back to the original directory for the next collection.
        os.chdir(original_dir)

def _getoptions():
    ''' Parses command line options and returns them.'''
    parser = OptionParser()
    parser.add_option('--config_file',
                      type='string',
                      dest='config_file',
                      metavar='FILE',
                      help='Bulkload YAML config file.')
    parser.add_option('-d', '--dry_run',
                      action="store_true",
                      dest='dry_run',
                      help='Creates CSV file but does not bulkload it')
    parser.add_option('-l', '--localhost',
                      action="store_true",
                      dest='localhost',
                      help='Shortcut for bulkloading to http://localhost:8080/_ah/remote_api')
    parser.add_option('-s', '--source_dir',
                      type='string',
                      dest='source_dir',
                      help='Directory containing source to load.')

    parser.add_option('--url',
                      type='string',
                      dest='url',
                      help='URL endpoint to /remote_api to bulkload to.')
    parser.add_option('--no-validate', '-V',
                      action="store_true",
                      dest="no_validate",
                      help="Turns off validation of the config.yaml files being processed."
    )

    return parser.parse_args()[0]

def main():
    logging.basicConfig(level=logging.DEBUG)
    options = _getoptions()
    current_dir = os.path.curdir
    if options.dry_run:
        logging.info('Performing a dry run...')

    if options.source_dir is not None:
        if os.path.isdir(options.source_dir):
            logging.info('Processing source directory: %s' % options.source_dir)
            source2csv(options.source_dir, options)
            sys.exit(0)
        else:
            logging.info('Unable to locate source directory %s.' % options.source_dir)
            sys.exit(1)
    else:
        source_dirs = [x for x in os.listdir('.') if os.path.isdir(x)]

        # Remove some directories used internally.
        source_dirs.remove('logs')
        source_dirs.remove('progress')

        logging.info('Processing source directories: %s' % source_dirs)
        for sd in source_dirs: # For each source dir (e.g., jetz, iucn)
            if not os.path.exists(sd + "/config.yaml"):
                logging.info('Directory "%s": No config.yaml found, ignoring directory.' % sd)
            else:
                source2csv(sd, options)

    logging.info('Loading finished!')

if __name__ == '__main__':
    main()<|MERGE_RESOLUTION|>--- conflicted
+++ resolved
@@ -227,17 +227,6 @@
             errors = 0
 
             errors += validate_fields(
-<<<<<<< HEAD
-                self.collection['fields']['required'], 
-                "Collections:Fields:Required", 
-                "required = 'y'", 
-                1)
-
-            errors += validate_fields(
-                self.collection['fields']['optional'], 
-                "Collections:Fields:Optional", 
-                "required = ''", 
-=======
                 self.collection['fields']['required'],
                 "Collections:Fields:Required",
                 "required = 'y'",
@@ -247,7 +236,6 @@
                 self.collection['fields']['optional'],
                 "Collections:Fields:Optional",
                 "required = ''",
->>>>>>> d9e22b15
                 0)
 
             # In case of any errors, bail out.
