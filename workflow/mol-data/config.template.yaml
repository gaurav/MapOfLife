# This section provides information about the source, such as name and contact
# information.
# 
Source:
  name: 
  email:

# This section provides information about all collections provided by the 
# source.
# 
Collections:
  
# This section contains information about a single collection.
# 

# Required directory name of the collection.
# 
- DirectoryName:
   
  # Required MOL metadata (http://goo.gl/98r46)
  #  
  Required:
<<<<<<< HEAD
    AccessRights:
    BibliographicCitation:
    BreedingDomain:
    Contact:
    Coverage:
    Creator:
    Date:
    Description:
    Email:
    EventDate:
    LayerType: 
    NonBreedingDomain:
    PresenceDefault:
    Publisher:
    SamplingProtocol:
    ScientificName:
    Source:
    Subject:
    TaxonomicCoverage:
    Title:
    VerbatimSRS:
=======
    accessrights:    
    bibliographiccitation:    
    breedingdomain:    
    contact:    
    coverage:    
    creator:    
    date:    
    description:    
    email:    
    eventdate:    
    nonbreedingdomain:    
    presencedefault:    
    publisher:    
    samplingprotocol:    
    scientificname:    
    source:    
    subject:    
    taxonomiccoverage:    
    title:    
    verbatimsrs:
>>>>>>> eaf86d4a

  # Optional MoL metadata (http://goo.gl/98r46)
  #
  Optional:
    accessright:    
    basemaps:    
    contributor:    
    enddateaccuracy:    
    format:    
    identifier:    
    language:    
    layertype:    
    mapcount:    
    maxregionsperspecies:    
    maxx:    
    maxy:    
    medianregionsperspecies:    
    minregionsperspecies:    
    minx:    
    miny:    
    relation:    
    rights:    
    samplingprotocol:    
    startdateaccuracy:    
    surveyintervals:    
    taxonomy:    
    type:

  # Mappings between collection DBF fields and MoL DBF fields: (http://goo.gl/UkzJW)
  #
  DBFMapping:

    # Required MoL DBF fields 
    #
    Required:
      areaid:      
      bibliographiccitation:      
      polygonid:      
      polygonname:      
      scientificname:

    # Optional MoL DBF fields
    #
    Optional:
      abundance:      
      abundancecomment:      
      abundancemakeup:      
      abundancemethod:      
      abundancesurveyarea:      
      abundanceunits:      
      areaname:      
      contributor:      
      dateend:      
      datestart:      
      distributioncomment:      
      dynamicproperties:      
      establishmentmeans:      
      infraspecificepithet:      
      later:      
      measurementcomment:      
      measurementmethod:      
      occurrencestatus:      
      population:      
      seasonality:      
      taxonid:      
      taxonremarks:<|MERGE_RESOLUTION|>--- conflicted
+++ resolved
@@ -20,29 +20,6 @@
   # Required MOL metadata (http://goo.gl/98r46)
   #  
   Required:
-<<<<<<< HEAD
-    AccessRights:
-    BibliographicCitation:
-    BreedingDomain:
-    Contact:
-    Coverage:
-    Creator:
-    Date:
-    Description:
-    Email:
-    EventDate:
-    LayerType: 
-    NonBreedingDomain:
-    PresenceDefault:
-    Publisher:
-    SamplingProtocol:
-    ScientificName:
-    Source:
-    Subject:
-    TaxonomicCoverage:
-    Title:
-    VerbatimSRS:
-=======
     accessrights:    
     bibliographiccitation:    
     breedingdomain:    
@@ -63,7 +40,6 @@
     taxonomiccoverage:    
     title:    
     verbatimsrs:
->>>>>>> eaf86d4a
 
   # Optional MoL metadata (http://goo.gl/98r46)
   #
