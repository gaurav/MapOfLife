--- conflicted
+++ resolved
@@ -7,13 +7,10 @@
     <!-- <link rel="stylesheet" href="../../../css/wri-style.css"> -->
 
     <script src="http://maps.google.com/maps/api/js?sensor=false"></script>
-<<<<<<< HEAD
-=======
 
     <script src="../../../js/lib/cartodb-gmapsv3.js"></script>
     <script src="../../../js/lib/wax.g.js"></script>
 
->>>>>>> 19650afe
     <script src="../../../js/lib/jquery-1.7.1.js"></script>
     <script src="../../../js/lib/jquery.ui.core.js"></script>
     <script src="../../../js/lib/jquery.ui.widget.js"></script>
@@ -37,10 +34,7 @@
     <script src="../../../js/mol.map.search.js"></script>
     <script src="../../../js/mol.map.results.js"></script>
     <script src="../../../js/mol.map.layers.js"></script>
-<<<<<<< HEAD
-=======
     <script src="../../../js/mol.map.tiles.js"></script>
->>>>>>> 19650afe
     {% endif %}
 
     <meta charset="utf-8" />
